--- conflicted
+++ resolved
@@ -2315,15 +2315,9 @@
 #endif  // ROCKSDB_LITE
 
 // Group commit test:
-<<<<<<< HEAD
-#ifndef TRAVIS
-// Disable this test temporarily on Travis as it fails intermittently.
-// Github issue: #4151
-=======
 #if !defined(TRAVIS) && !defined(OS_WIN)
 // Disable this test temporarily on Travis and appveyor as it fails
 // intermittently. Github issue: #4151
->>>>>>> 641fae60
 namespace {
 
 static const int kGCNumThreads = 4;
