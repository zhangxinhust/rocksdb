--- conflicted
+++ resolved
@@ -1337,10 +1337,6 @@
       }
       return false;
     }
-<<<<<<< HEAD
-
-=======
->>>>>>> 3f838348
     // hust-cloud
     if (recovering_log_number_ != 0 &&
         recovering_log_number_ < cf_mems_->GetLogNumber() &&
