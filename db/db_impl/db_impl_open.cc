//  Copyright (c) 2011-present, Facebook, Inc.  All rights reserved.
//  This source code is licensed under both the GPLv2 (found in the
//  COPYING file in the root directory) and Apache 2.0 License
//  (found in the LICENSE.Apache file in the root directory).
//
// Copyright (c) 2011 The LevelDB Authors. All rights reserved.
// Use of this source code is governed by a BSD-style license that can be
// found in the LICENSE file. See the AUTHORS file for names of contributors.
#include "db/db_impl/db_impl.h"

#include <cinttypes>

#include "db/builder.h"
#include "db/error_handler.h"
#include "file/sst_file_manager_impl.h"
#include "monitoring/persistent_stats_history.h"
#include "options/options_helper.h"
#include "rocksdb/wal_filter.h"
#include "table/block_based/block_based_table_factory.h"
#include "test_util/sync_point.h"
#include "util/rate_limiter.h"

namespace rocksdb {
Options SanitizeOptions(const std::string& dbname, const Options& src) {
  auto db_options = SanitizeOptions(dbname, DBOptions(src));
  ImmutableDBOptions immutable_db_options(db_options);
  auto cf_options =
      SanitizeOptions(immutable_db_options, ColumnFamilyOptions(src));
  return Options(db_options, cf_options);
}

DBOptions SanitizeOptions(const std::string& dbname, const DBOptions& src) {
  DBOptions result(src);

  // result.max_open_files means an "infinite" open files.
  if (result.max_open_files != -1) {
    int max_max_open_files = port::GetMaxOpenFiles();
    if (max_max_open_files == -1) {
      max_max_open_files = 0x400000;
    }
    ClipToRange(&result.max_open_files, 20, max_max_open_files);
    TEST_SYNC_POINT_CALLBACK("SanitizeOptions::AfterChangeMaxOpenFiles",
                             &result.max_open_files);
  }

  if (result.info_log == nullptr) {
    Status s = CreateLoggerFromOptions(dbname, result, &result.info_log);
    if (!s.ok()) {
      // No place suitable for logging
      result.info_log = nullptr;
    }
  }

  if (!result.write_buffer_manager) {
    result.write_buffer_manager.reset(
        new WriteBufferManager(result.db_write_buffer_size));
  }
  auto bg_job_limits = DBImpl::GetBGJobLimits(
      result.max_background_flushes, result.max_background_compactions,
      result.max_background_jobs, true /* parallelize_compactions */);
  result.env->IncBackgroundThreadsIfNeeded(bg_job_limits.max_compactions,
                                           Env::Priority::LOW);
  result.env->IncBackgroundThreadsIfNeeded(bg_job_limits.max_flushes,
                                           Env::Priority::HIGH);

  if (result.rate_limiter.get() != nullptr) {
    if (result.bytes_per_sync == 0) {
      result.bytes_per_sync = 1024 * 1024;
    }
  }

  if (result.delayed_write_rate == 0) {
    if (result.rate_limiter.get() != nullptr) {
      result.delayed_write_rate = result.rate_limiter->GetBytesPerSecond();
    }
    if (result.delayed_write_rate == 0) {
      result.delayed_write_rate = 16 * 1024 * 1024;
    }
  }

  if (result.WAL_ttl_seconds > 0 || result.WAL_size_limit_MB > 0) {
    result.recycle_log_file_num = false;
  }

  if (result.recycle_log_file_num &&
      (result.wal_recovery_mode == WALRecoveryMode::kPointInTimeRecovery ||
       result.wal_recovery_mode == WALRecoveryMode::kAbsoluteConsistency)) {
    // kPointInTimeRecovery is indistinguishable from
    // kTolerateCorruptedTailRecords in recycle mode since we define
    // the "end" of the log as the first corrupt record we encounter.
    // kAbsoluteConsistency doesn't make sense because even a clean
    // shutdown leaves old junk at the end of the log file.
    result.wal_recovery_mode = WALRecoveryMode::kTolerateCorruptedTailRecords;
  }

  if (result.wal_dir.empty()) {
    // Use dbname as default
    result.wal_dir = dbname;
  }
  if (result.wal_dir.back() == '/') {
    result.wal_dir = result.wal_dir.substr(0, result.wal_dir.size() - 1);
  }

  if (result.db_paths.size() == 0) {
    result.db_paths.emplace_back(dbname, std::numeric_limits<uint64_t>::max());
  }

  if (result.use_direct_reads && result.compaction_readahead_size == 0) {
    TEST_SYNC_POINT_CALLBACK("SanitizeOptions:direct_io", nullptr);
    result.compaction_readahead_size = 1024 * 1024 * 2;
  }

  if (result.compaction_readahead_size > 0 || result.use_direct_reads) {
    result.new_table_reader_for_compaction_inputs = true;
  }

  // Force flush on DB open if 2PC is enabled, since with 2PC we have no
  // guarantee that consecutive log files have consecutive sequence id, which
  // make recovery complicated.
  if (result.allow_2pc) {
    result.avoid_flush_during_recovery = false;
  }

  // multi thread write do not support two-write-que or write in 2PC
  if (result.two_write_queues || result.allow_2pc) {
    result.enable_multi_thread_write = false;
  }

  if (result.enable_multi_thread_write) {
    result.enable_pipelined_write = true;
    result.allow_concurrent_memtable_write = true;
  }

#ifndef ROCKSDB_LITE
  ImmutableDBOptions immutable_db_options(result);
  if (!IsWalDirSameAsDBPath(&immutable_db_options)) {
    // Either the WAL dir and db_paths[0]/db_name are not the same, or we
    // cannot tell for sure. In either case, assume they're different and
    // explicitly cleanup the trash log files (bypass DeleteScheduler)
    // Do this first so even if we end up calling
    // DeleteScheduler::CleanupDirectory on the same dir later, it will be
    // safe
    std::vector<std::string> filenames;
    result.env->GetChildren(result.wal_dir, &filenames);
    for (std::string& filename : filenames) {
      if (filename.find(".log.trash",
                  filename.length() - std::string(".log.trash").length()) !=
                  std::string::npos) {
        std::string trash_file = result.wal_dir + "/" + filename;
        result.env->DeleteFile(trash_file);
      }
    }
  }
  // When the DB is stopped, it's possible that there are some .trash files that
  // were not deleted yet, when we open the DB we will find these .trash files
  // and schedule them to be deleted (or delete immediately if SstFileManager
  // was not used)
  auto sfm = static_cast<SstFileManagerImpl*>(result.sst_file_manager.get());
  for (size_t i = 0; i < result.db_paths.size(); i++) {
    DeleteScheduler::CleanupDirectory(result.env, sfm, result.db_paths[i].path);
  }

  // Create a default SstFileManager for purposes of tracking compaction size
  // and facilitating recovery from out of space errors.
  if (result.sst_file_manager.get() == nullptr) {
    std::shared_ptr<SstFileManager> sst_file_manager(
        NewSstFileManager(result.env, result.info_log));
    result.sst_file_manager = sst_file_manager;
  }
#endif
  return result;
}

namespace {
Status SanitizeOptionsByTable(
    const DBOptions& db_opts,
    const std::vector<ColumnFamilyDescriptor>& column_families) {
  Status s;
  for (auto cf : column_families) {
    s = cf.options.table_factory->SanitizeOptions(db_opts, cf.options);
    if (!s.ok()) {
      return s;
    }
  }
  return Status::OK();
}
}  // namespace

Status DBImpl::ValidateOptions(
    const DBOptions& db_options,
    const std::vector<ColumnFamilyDescriptor>& column_families) {
  Status s;
  for (auto& cfd : column_families) {
    s = ColumnFamilyData::ValidateOptions(db_options, cfd.options);
    if (!s.ok()) {
      return s;
    }
  }
  s = ValidateOptions(db_options);
  return s;
}

Status DBImpl::ValidateOptions(const DBOptions& db_options) {
  if (db_options.db_paths.size() > 4) {
    return Status::NotSupported(
        "More than four DB paths are not supported yet. ");
  }

  if (db_options.allow_mmap_reads && db_options.use_direct_reads) {
    // Protect against assert in PosixMMapReadableFile constructor
    return Status::NotSupported(
        "If memory mapped reads (allow_mmap_reads) are enabled "
        "then direct I/O reads (use_direct_reads) must be disabled. ");
  }

  if (db_options.allow_mmap_writes &&
      db_options.use_direct_io_for_flush_and_compaction) {
    return Status::NotSupported(
        "If memory mapped writes (allow_mmap_writes) are enabled "
        "then direct I/O writes (use_direct_io_for_flush_and_compaction) must "
        "be disabled. ");
  }

  if (db_options.keep_log_file_num == 0) {
    return Status::InvalidArgument("keep_log_file_num must be greater than 0");
  }

  if (db_options.unordered_write &&
      !db_options.allow_concurrent_memtable_write) {
    return Status::InvalidArgument(
        "unordered_write is incompatible with !allow_concurrent_memtable_write");
  }

  if (db_options.unordered_write && db_options.enable_pipelined_write) {
    return Status::InvalidArgument(
        "unordered_write is incompatible with enable_pipelined_write");
  }

  return Status::OK();
}

Status DBImpl::NewDB() {
  VersionEdit new_db;
  new_db.SetLogNumber(0);
  new_db.SetNextFile(2);
  new_db.SetLastSequence(0);

  Status s;

  ROCKS_LOG_INFO(immutable_db_options_.info_log, "Creating manifest 1 \n");
  const std::string manifest = DescriptorFileName(dbname_, 1);
  {
    std::unique_ptr<WritableFile> file;
    EnvOptions env_options = env_->OptimizeForManifestWrite(env_options_);
    s = NewWritableFile(env_, manifest, &file, env_options);
    if (!s.ok()) {
      return s;
    }
    file->SetPreallocationBlockSize(
        immutable_db_options_.manifest_preallocation_size);
    std::unique_ptr<WritableFileWriter> file_writer(new WritableFileWriter(
        std::move(file), manifest, env_options, env_, nullptr /* stats */,
        immutable_db_options_.listeners));
    log::Writer log(std::move(file_writer), 0, false);
    std::string record;
    new_db.EncodeTo(&record);
    s = log.AddRecord(record);
    if (s.ok()) {
      s = SyncManifest(env_, &immutable_db_options_, log.file());
    }
  }
  if (s.ok()) {
    // Make "CURRENT" file that points to the new manifest file.
    s = SetCurrentFile(env_, dbname_, 1, directories_.GetDbDir());
  } else {
    env_->DeleteFile(manifest);
  }
  return s;
}

Status DBImpl::CreateAndNewDirectory(Env* env, const std::string& dirname,
                                     std::unique_ptr<Directory>* directory) {
  // We call CreateDirIfMissing() as the directory may already exist (if we
  // are reopening a DB), when this happens we don't want creating the
  // directory to cause an error. However, we need to check if creating the
  // directory fails or else we may get an obscure message about the lock
  // file not existing. One real-world example of this occurring is if
  // env->CreateDirIfMissing() doesn't create intermediate directories, e.g.
  // when dbname_ is "dir/db" but when "dir" doesn't exist.
  Status s = env->CreateDirIfMissing(dirname);
  if (!s.ok()) {
    return s;
  }
  return env->NewDirectory(dirname, directory);
}

Status Directories::SetDirectories(Env* env, const std::string& dbname,
                                   const std::string& wal_dir,
                                   const std::vector<DbPath>& data_paths) {
  Status s = DBImpl::CreateAndNewDirectory(env, dbname, &db_dir_);
  if (!s.ok()) {
    return s;
  }
  if (!wal_dir.empty() && dbname != wal_dir) {
    s = DBImpl::CreateAndNewDirectory(env, wal_dir, &wal_dir_);
    if (!s.ok()) {
      return s;
    }
  }

  data_dirs_.clear();
  for (auto& p : data_paths) {
    const std::string db_path = p.path;
    if (db_path == dbname) {
      data_dirs_.emplace_back(nullptr);
    } else {
      std::unique_ptr<Directory> path_directory;
      s = DBImpl::CreateAndNewDirectory(env, db_path, &path_directory);
      if (!s.ok()) {
        return s;
      }
      data_dirs_.emplace_back(path_directory.release());
    }
  }
  assert(data_dirs_.size() == data_paths.size());
  return Status::OK();
}

Status DBImpl::Recover(
    const std::vector<ColumnFamilyDescriptor>& column_families, bool read_only,
    bool error_if_log_file_exist, bool error_if_data_exists_in_logs) {
  mutex_.AssertHeld();

  bool is_new_db = false;
  assert(db_lock_ == nullptr);
  if (!read_only) {
    Status s = directories_.SetDirectories(env_, dbname_,
                                           immutable_db_options_.wal_dir,
                                           immutable_db_options_.db_paths);
    if (!s.ok()) {
      return s;
    }

    s = env_->LockFile(LockFileName(dbname_), &db_lock_);
    if (!s.ok()) {
      return s;
    }

    s = env_->FileExists(CurrentFileName(dbname_));
    if (s.IsNotFound()) {
      if (immutable_db_options_.create_if_missing) {
        s = NewDB();
        is_new_db = true;
        if (!s.ok()) {
          return s;
        }
      } else {
        return Status::InvalidArgument(
            dbname_, "does not exist (create_if_missing is false)");
      }
    } else if (s.ok()) {
      if (immutable_db_options_.error_if_exists) {
        return Status::InvalidArgument(dbname_,
                                       "exists (error_if_exists is true)");
      }
    } else {
      // Unexpected error reading file
      assert(s.IsIOError());
      return s;
    }
    // Check for the IDENTITY file and create it if not there
    s = env_->FileExists(IdentityFileName(dbname_));
    if (s.IsNotFound()) {
      s = SetIdentityFile(env_, dbname_);
      if (!s.ok()) {
        return s;
      }
    } else if (!s.ok()) {
      assert(s.IsIOError());
      return s;
    }
    // Verify compatibility of env_options_ and filesystem
    {
      std::unique_ptr<RandomAccessFile> idfile;
      EnvOptions customized_env(env_options_);
      customized_env.use_direct_reads |=
          immutable_db_options_.use_direct_io_for_flush_and_compaction;
      s = env_->NewRandomAccessFile(IdentityFileName(dbname_), &idfile,
                                    customized_env);
      if (!s.ok()) {
        std::string error_str = s.ToString();
        // Check if unsupported Direct I/O is the root cause
        customized_env.use_direct_reads = false;
        s = env_->NewRandomAccessFile(IdentityFileName(dbname_), &idfile,
                                      customized_env);
        if (s.ok()) {
          return Status::InvalidArgument(
              "Direct I/O is not supported by the specified DB.");
        } else {
          return Status::InvalidArgument(
              "Found options incompatible with filesystem", error_str.c_str());
        }
      }
    }
  }

  Status s = versions_->Recover(column_families, read_only);

  if (immutable_db_options_.paranoid_checks && s.ok()) {
    s = CheckConsistency();
  }
  if (s.ok() && !read_only) {
    for (auto cfd : *versions_->GetColumnFamilySet()) {
      s = cfd->AddDirectories();
      if (!s.ok()) {
        return s;
      }
    }
  }
  // DB mutex is already held
  if (s.ok() && immutable_db_options_.persist_stats_to_disk) {
    s = InitPersistStatsColumnFamily();
  }

  // Initial max_total_in_memory_state_ before recovery logs. Log recovery
  // may check this value to decide whether to flush.
  max_total_in_memory_state_ = 0;
  for (auto cfd : *versions_->GetColumnFamilySet()) {
    auto* mutable_cf_options = cfd->GetLatestMutableCFOptions();
    max_total_in_memory_state_ += mutable_cf_options->write_buffer_size *
                                  mutable_cf_options->max_write_buffer_number;
  }

  if (s.ok()) {
    SequenceNumber next_sequence(kMaxSequenceNumber);
    default_cf_handle_ = new ColumnFamilyHandleImpl(
        versions_->GetColumnFamilySet()->GetDefault(), this, &mutex_);
    default_cf_internal_stats_ = default_cf_handle_->cfd()->internal_stats();
    // TODO(Zhongyi): handle single_column_family_mode_ when
    // persistent_stats is enabled
    single_column_family_mode_ =
        versions_->GetColumnFamilySet()->NumberOfColumnFamilies() == 1;

    // Recover from all newer log files than the ones named in the
    // descriptor (new log files may have been added by the previous
    // incarnation without registering them in the descriptor).
    //
    // Note that prev_log_number() is no longer used, but we pay
    // attention to it in case we are recovering a database
    // produced by an older version of rocksdb.
    std::vector<std::string> filenames;
    s = env_->GetChildren(immutable_db_options_.wal_dir, &filenames);
    if (s.IsNotFound()) {
      return Status::InvalidArgument("wal_dir not found",
                                     immutable_db_options_.wal_dir);
    } else if (!s.ok()) {
      return s;
    }

    std::vector<uint64_t> logs;
    for (size_t i = 0; i < filenames.size(); i++) {
      uint64_t number;
      FileType type;
      if (ParseFileName(filenames[i], &number, &type) && type == kLogFile) {
        if (is_new_db) {
          return Status::Corruption(
              "While creating a new Db, wal_dir contains "
              "existing log file: ",
              filenames[i]);
        } else {
          logs.push_back(number);
        }
      }
    }

    if (logs.size() > 0) {
      if (error_if_log_file_exist) {
        return Status::Corruption(
            "The db was opened in readonly mode with error_if_log_file_exist"
            "flag but a log file already exists");
      } else if (error_if_data_exists_in_logs) {
        for (auto& log : logs) {
          std::string fname = LogFileName(immutable_db_options_.wal_dir, log);
          uint64_t bytes;
          s = env_->GetFileSize(fname, &bytes);
          if (s.ok()) {
            if (bytes > 0) {
              return Status::Corruption(
                  "error_if_data_exists_in_logs is set but there are data "
                  " in log files.");
            }
          }
        }
      }
    }

    if (!logs.empty()) {
      // Recover in the order in which the logs were generated
      std::sort(logs.begin(), logs.end());
      s = RecoverLogFiles(logs, &next_sequence, read_only);
      if (!s.ok()) {
        // Clear memtables if recovery failed
        for (auto cfd : *versions_->GetColumnFamilySet()) {
          cfd->CreateNewMemtable(*cfd->GetLatestMutableCFOptions(),
                                 kMaxSequenceNumber);
        }
      }
    }
  }

  if (read_only) {
    // If we are opening as read-only, we need to update options_file_number_
    // to reflect the most recent OPTIONS file. It does not matter for regular
    // read-write db instance because options_file_number_ will later be
    // updated to versions_->NewFileNumber() in RenameTempFileToOptionsFile.
    std::vector<std::string> file_names;
    if (s.ok()) {
      s = env_->GetChildren(GetName(), &file_names);
    }
    if (s.ok()) {
      uint64_t number = 0;
      uint64_t options_file_number = 0;
      FileType type;
      for (const auto& fname : file_names) {
        if (ParseFileName(fname, &number, &type) && type == kOptionsFile) {
          options_file_number = std::max(number, options_file_number);
        }
      }
      versions_->options_file_number_ = options_file_number;
    }
  }

  return s;
}

Status DBImpl::PersistentStatsProcessFormatVersion() {
  mutex_.AssertHeld();
  Status s;
  // persist version when stats CF doesn't exist
  bool should_persist_format_version = !persistent_stats_cfd_exists_;
  mutex_.Unlock();
  if (persistent_stats_cfd_exists_) {
    // Check persistent stats format version compatibility. Drop and recreate
    // persistent stats CF if format version is incompatible
    uint64_t format_version_recovered = 0;
    Status s_format = DecodePersistentStatsVersionNumber(
        this, StatsVersionKeyType::kFormatVersion, &format_version_recovered);
    uint64_t compatible_version_recovered = 0;
    Status s_compatible = DecodePersistentStatsVersionNumber(
        this, StatsVersionKeyType::kCompatibleVersion,
        &compatible_version_recovered);
    // abort reading from existing stats CF if any of following is true:
    // 1. failed to read format version or compatible version from disk
    // 2. sst's format version is greater than current format version, meaning
    // this sst is encoded with a newer RocksDB release, and current compatible
    // version is below the sst's compatible version
    if (!s_format.ok() || !s_compatible.ok() ||
        (kStatsCFCurrentFormatVersion < format_version_recovered &&
         kStatsCFCompatibleFormatVersion < compatible_version_recovered)) {
      if (!s_format.ok() || !s_compatible.ok()) {
        ROCKS_LOG_INFO(
            immutable_db_options_.info_log,
            "Reading persistent stats version key failed. Format key: %s, "
            "compatible key: %s",
            s_format.ToString().c_str(), s_compatible.ToString().c_str());
      } else {
        ROCKS_LOG_INFO(
            immutable_db_options_.info_log,
            "Disable persistent stats due to corrupted or incompatible format "
            "version\n");
      }
      DropColumnFamily(persist_stats_cf_handle_);
      DestroyColumnFamilyHandle(persist_stats_cf_handle_);
      ColumnFamilyHandle* handle = nullptr;
      ColumnFamilyOptions cfo;
      OptimizeForPersistentStats(&cfo);
      s = CreateColumnFamily(cfo, kPersistentStatsColumnFamilyName, &handle);
      persist_stats_cf_handle_ = static_cast<ColumnFamilyHandleImpl*>(handle);
      // should also persist version here because old stats CF is discarded
      should_persist_format_version = true;
    }
  }
  if (s.ok() && should_persist_format_version) {
    // Persistent stats CF being created for the first time, need to write
    // format version key
    WriteBatch batch;
    batch.Put(persist_stats_cf_handle_, kFormatVersionKeyString,
              ToString(kStatsCFCurrentFormatVersion));
    batch.Put(persist_stats_cf_handle_, kCompatibleVersionKeyString,
              ToString(kStatsCFCompatibleFormatVersion));
    WriteOptions wo;
    wo.low_pri = true;
    wo.no_slowdown = true;
    wo.sync = false;
    s = Write(wo, &batch);
  }
  mutex_.Lock();
  return s;
}

Status DBImpl::InitPersistStatsColumnFamily() {
  mutex_.AssertHeld();
  assert(!persist_stats_cf_handle_);
  ColumnFamilyData* persistent_stats_cfd =
      versions_->GetColumnFamilySet()->GetColumnFamily(
          kPersistentStatsColumnFamilyName);
  persistent_stats_cfd_exists_ = persistent_stats_cfd != nullptr;

  Status s;
  if (persistent_stats_cfd != nullptr) {
    // We are recovering from a DB which already contains persistent stats CF,
    // the CF is already created in VersionSet::ApplyOneVersionEdit, but
    // column family handle was not. Need to explicitly create handle here.
    persist_stats_cf_handle_ =
        new ColumnFamilyHandleImpl(persistent_stats_cfd, this, &mutex_);
  } else {
    mutex_.Unlock();
    ColumnFamilyHandle* handle = nullptr;
    ColumnFamilyOptions cfo;
    OptimizeForPersistentStats(&cfo);
    s = CreateColumnFamily(cfo, kPersistentStatsColumnFamilyName, &handle);
    persist_stats_cf_handle_ = static_cast<ColumnFamilyHandleImpl*>(handle);
    mutex_.Lock();
  }
  return s;
}

// REQUIRES: log_numbers are sorted in ascending order
Status DBImpl::RecoverLogFiles(const std::vector<uint64_t>& log_numbers,
                               SequenceNumber* next_sequence, bool read_only) {
  struct LogReporter : public log::Reader::Reporter {
    Env* env;
    Logger* info_log;
    const char* fname;
    Status* status;  // nullptr if immutable_db_options_.paranoid_checks==false
    void Corruption(size_t bytes, const Status& s) override {
      ROCKS_LOG_WARN(info_log, "%s%s: dropping %d bytes; %s",
                     (this->status == nullptr ? "(ignoring error) " : ""),
                     fname, static_cast<int>(bytes), s.ToString().c_str());
      if (this->status != nullptr && this->status->ok()) {
        *this->status = s;
      }
    }
  };

  mutex_.AssertHeld();
  Status status;
  std::unordered_map<int, VersionEdit> version_edits;
  // no need to refcount because iteration is under mutex
  for (auto cfd : *versions_->GetColumnFamilySet()) {
    VersionEdit edit;
    edit.SetColumnFamily(cfd->GetID());
    version_edits.insert({cfd->GetID(), edit});
  }
  int job_id = next_job_id_.fetch_add(1);
  {
    auto stream = event_logger_.Log();
    stream << "job" << job_id << "event"
           << "recovery_started";
    stream << "log_files";
    stream.StartArray();
    for (auto log_number : log_numbers) {
      stream << log_number;
    }
    stream.EndArray();
  }

#ifndef ROCKSDB_LITE
  if (immutable_db_options_.wal_filter != nullptr) {
    std::map<std::string, uint32_t> cf_name_id_map;
    std::map<uint32_t, uint64_t> cf_lognumber_map;
    for (auto cfd : *versions_->GetColumnFamilySet()) {
      cf_name_id_map.insert(std::make_pair(cfd->GetName(), cfd->GetID()));
      cf_lognumber_map.insert(
          std::make_pair(cfd->GetID(), cfd->GetLogNumber()));
    }

    immutable_db_options_.wal_filter->ColumnFamilyLogNumberMap(cf_lognumber_map,
                                                               cf_name_id_map);
  }
#endif

  bool stop_replay_by_wal_filter = false;
  bool stop_replay_for_corruption = false;
  bool flushed = false;
  uint64_t corrupted_log_number = kMaxSequenceNumber;
  uint64_t min_log_number = MinLogNumberToKeep();
  for (auto log_number : log_numbers) {
<<<<<<< HEAD
    fprintf(stdout, "current log number: %lu.\n", log_number);
    if (log_number < min_log_number) {
      fprintf(stdout, "log %lu skipped.\n", log_number);
=======
    if (!immutable_db_options_.use_wal_stage && // hust-cloud
        log_number < min_log_number) {
>>>>>>> d1fa3209
      ROCKS_LOG_INFO(immutable_db_options_.info_log,
                     "Skipping log #%" PRIu64
                     " since it is older than min log to keep #%" PRIu64,
                     log_number, min_log_number);
      continue;
    }
    fprintf(stdout, "log %lu recovered.\n", log_number);
    // The previous incarnation may not have written any MANIFEST
    // records after allocating this log number.  So we manually
    // update the file number allocation counter in VersionSet.
    versions_->MarkFileNumberUsed(log_number);
    // Open the log file
    std::string fname = LogFileName(immutable_db_options_.wal_dir, log_number);

    ROCKS_LOG_INFO(immutable_db_options_.info_log,
                   "Recovering log #%" PRIu64 " mode %d", log_number,
                   static_cast<int>(immutable_db_options_.wal_recovery_mode));
    auto logFileDropped = [this, &fname]() {
      uint64_t bytes;
      if (env_->GetFileSize(fname, &bytes).ok()) {
        auto info_log = immutable_db_options_.info_log.get();
        ROCKS_LOG_WARN(info_log, "%s: dropping %d bytes", fname.c_str(),
                       static_cast<int>(bytes));
      }
    };
    if (stop_replay_by_wal_filter) {
      logFileDropped();
      continue;
    }

    std::unique_ptr<SequentialFileReader> file_reader;
    {
      std::unique_ptr<SequentialFile> file;
      status = env_->NewSequentialFile(fname, &file,
                                       env_->OptimizeForLogRead(env_options_));
      if (!status.ok()) {
        MaybeIgnoreError(&status);
        if (!status.ok()) {
          return status;
        } else {
          // Fail with one log file, but that's ok.
          // Try next one.
          continue;
        }
      }
      file_reader.reset(new SequentialFileReader(
          std::move(file), fname, immutable_db_options_.log_readahead_size));
    }

    // Create the log reader.
    LogReporter reporter;
    reporter.env = env_;
    reporter.info_log = immutable_db_options_.info_log.get();
    reporter.fname = fname.c_str();
    if (!immutable_db_options_.paranoid_checks ||
        immutable_db_options_.wal_recovery_mode ==
            WALRecoveryMode::kSkipAnyCorruptedRecords) {
      reporter.status = nullptr;
    } else {
      reporter.status = &status;
    }
    // We intentially make log::Reader do checksumming even if
    // paranoid_checks==false so that corruptions cause entire commits
    // to be skipped instead of propagating bad information (like overly
    // large sequence numbers).
    log::Reader reader(immutable_db_options_.info_log, std::move(file_reader),
                       &reporter, true /*checksum*/, log_number);

    // Determine if we should tolerate incomplete records at the tail end of the
    // Read all the records and add to a memtable
    std::string scratch;
    Slice record;
    WriteBatch batch;
    SequenceNumber sequence;
    // hust-cloud
    SequenceNumber first_seqno = kDisableGlobalSequenceNumber;

    while (!stop_replay_by_wal_filter &&
           reader.ReadRecord(&record, &scratch,
                             immutable_db_options_.wal_recovery_mode) &&
           status.ok()) {
      if (record.size() < WriteBatchInternal::kHeader) {
        reporter.Corruption(record.size(),
                            Status::Corruption("log record too small"));
        continue;
      }
      WriteBatchInternal::SetContents(&batch, record);
      sequence = WriteBatchInternal::Sequence(&batch);
      // hust-cloud
      if (first_seqno == kDisableGlobalSequenceNumber) {
        first_seqno = sequence;
      }

      if (immutable_db_options_.wal_recovery_mode ==
          WALRecoveryMode::kPointInTimeRecovery) {
        // In point-in-time recovery mode, if sequence id of log files are
        // consecutive, we continue recovery despite corruption. This could
        // happen when we open and write to a corrupted DB, where sequence id
        // will start from the last sequence id we recovered.
        if (sequence == *next_sequence) {
          stop_replay_for_corruption = false;
        }
        if (stop_replay_for_corruption) {
          logFileDropped();
          break;
        }
      }

#ifndef ROCKSDB_LITE
      if (immutable_db_options_.wal_filter != nullptr) {
        WriteBatch new_batch;
        bool batch_changed = false;

        WalFilter::WalProcessingOption wal_processing_option =
            immutable_db_options_.wal_filter->LogRecordFound(
                log_number, fname, batch, &new_batch, &batch_changed);

        switch (wal_processing_option) {
          case WalFilter::WalProcessingOption::kContinueProcessing:
            // do nothing, proceeed normally
            break;
          case WalFilter::WalProcessingOption::kIgnoreCurrentRecord:
            // skip current record
            continue;
          case WalFilter::WalProcessingOption::kStopReplay:
            // skip current record and stop replay
            stop_replay_by_wal_filter = true;
            continue;
          case WalFilter::WalProcessingOption::kCorruptedRecord: {
            status =
                Status::Corruption("Corruption reported by Wal Filter ",
                                   immutable_db_options_.wal_filter->Name());
            MaybeIgnoreError(&status);
            if (!status.ok()) {
              reporter.Corruption(record.size(), status);
              continue;
            }
            break;
          }
          default: {
            assert(false);  // unhandled case
            status = Status::NotSupported(
                "Unknown WalProcessingOption returned"
                " by Wal Filter ",
                immutable_db_options_.wal_filter->Name());
            MaybeIgnoreError(&status);
            if (!status.ok()) {
              return status;
            } else {
              // Ignore the error with current record processing.
              continue;
            }
          }
        }

        if (batch_changed) {
          // Make sure that the count in the new batch is
          // within the orignal count.
          int new_count = WriteBatchInternal::Count(&new_batch);
          int original_count = WriteBatchInternal::Count(&batch);
          if (new_count > original_count) {
            ROCKS_LOG_FATAL(
                immutable_db_options_.info_log,
                "Recovering log #%" PRIu64
                " mode %d log filter %s returned "
                "more records (%d) than original (%d) which is not allowed. "
                "Aborting recovery.",
                log_number,
                static_cast<int>(immutable_db_options_.wal_recovery_mode),
                immutable_db_options_.wal_filter->Name(), new_count,
                original_count);
            status = Status::NotSupported(
                "More than original # of records "
                "returned by Wal Filter ",
                immutable_db_options_.wal_filter->Name());
            return status;
          }
          // Set the same sequence number in the new_batch
          // as the original batch.
          WriteBatchInternal::SetSequence(&new_batch,
                                          WriteBatchInternal::Sequence(&batch));
          batch = new_batch;
        }
      }
#endif  // ROCKSDB_LITE

      // If column family was not found, it might mean that the WAL write
      // batch references to the column family that was dropped after the
      // insert. We don't want to fail the whole write batch in that case --
      // we just ignore the update.
      // That's why we set ignore missing column families to true
      bool has_valid_writes = false;
      status = WriteBatchInternal::InsertInto(
          &batch, column_family_memtables_.get(), &flush_scheduler_, true,
          log_number, this, false /* concurrent_memtable_writes */,
          next_sequence, &has_valid_writes, seq_per_batch_, batch_per_txn_);
      MaybeIgnoreError(&status);
      if (!status.ok()) {
        // We are treating this as a failure while reading since we read valid
        // blocks that do not form coherent data
        reporter.Corruption(record.size(), status);
        continue;
      }

      if (has_valid_writes && !read_only) {
        // we can do this because this is called before client has access to the
        // DB and there is only a single thread operating on DB
        ColumnFamilyData* cfd;

        while ((cfd = flush_scheduler_.TakeNextColumnFamily()) != nullptr) {
          cfd->Unref();
          // If this asserts, it means that InsertInto failed in
          // filtering updates to already-flushed column families
          assert(cfd->GetLogNumber() <= log_number);
          auto iter = version_edits.find(cfd->GetID());
          assert(iter != version_edits.end());
          VersionEdit* edit = &iter->second;
          status = WriteLevel0TableForRecovery(job_id, cfd, cfd->mem(), edit);
          if (!status.ok()) {
            // Reflect errors immediately so that conditions like full
            // file-systems cause the DB::Open() to fail.
            return status;
          }
          flushed = true;

          cfd->CreateNewMemtable(*cfd->GetLatestMutableCFOptions(),
                                 *next_sequence);
        }
      }
    }
    // hust-cloud
    if (immutable_db_options_.use_wal_stage &&
        first_seqno != kDisableGlobalSequenceNumber) {
      logs_seq_range_[log_number] = 
        std::pair<SequenceNumber, SequenceNumber>(first_seqno, sequence);
    }

    if (!status.ok()) {
      if (status.IsNotSupported()) {
        // We should not treat NotSupported as corruption. It is rather a clear
        // sign that we are processing a WAL that is produced by an incompatible
        // version of the code.
        return status;
      }
      if (immutable_db_options_.wal_recovery_mode ==
          WALRecoveryMode::kSkipAnyCorruptedRecords) {
        // We should ignore all errors unconditionally
        status = Status::OK();
      } else if (immutable_db_options_.wal_recovery_mode ==
                 WALRecoveryMode::kPointInTimeRecovery) {
        // We should ignore the error but not continue replaying
        status = Status::OK();
        stop_replay_for_corruption = true;
        corrupted_log_number = log_number;
        ROCKS_LOG_INFO(immutable_db_options_.info_log,
                       "Point in time recovered to log #%" PRIu64
                       " seq #%" PRIu64,
                       log_number, *next_sequence);
      } else {
        assert(immutable_db_options_.wal_recovery_mode ==
                   WALRecoveryMode::kTolerateCorruptedTailRecords ||
               immutable_db_options_.wal_recovery_mode ==
                   WALRecoveryMode::kAbsoluteConsistency);
        return status;
      }
    }

    flush_scheduler_.Clear();
    auto last_sequence = *next_sequence - 1;
    if ((*next_sequence != kMaxSequenceNumber) &&
        (versions_->LastSequence() <= last_sequence)) {
      versions_->SetLastAllocatedSequence(last_sequence);
      versions_->SetLastPublishedSequence(last_sequence);
      versions_->SetLastSequence(last_sequence);
    }
  }
  // Compare the corrupted log number to all columnfamily's current log number.
  // Abort Open() if any column family's log number is greater than
  // the corrupted log number, which means CF contains data beyond the point of
  // corruption. This could during PIT recovery when the WAL is corrupted and
  // some (but not all) CFs are flushed
  if (stop_replay_for_corruption == true &&
      (immutable_db_options_.wal_recovery_mode ==
           WALRecoveryMode::kPointInTimeRecovery ||
       immutable_db_options_.wal_recovery_mode ==
           WALRecoveryMode::kTolerateCorruptedTailRecords)) {
    for (auto cfd : *versions_->GetColumnFamilySet()) {
      if (cfd->GetLogNumber() > corrupted_log_number) {
        ROCKS_LOG_ERROR(immutable_db_options_.info_log,
                        "Column family inconsistency: SST file contains data"
                        " beyond the point of corruption.");
        return Status::Corruption("SST file is ahead of WALs");
      }
    }
  }

  // True if there's any data in the WALs; if not, we can skip re-processing
  // them later
  bool data_seen = false;
  if (!read_only) {
    // no need to refcount since client still doesn't have access
    // to the DB and can not drop column families while we iterate
    auto max_log_number = log_numbers.back();
    for (auto cfd : *versions_->GetColumnFamilySet()) {
      auto iter = version_edits.find(cfd->GetID());
      assert(iter != version_edits.end());
      VersionEdit* edit = &iter->second;

      if (cfd->GetLogNumber() > max_log_number) {
        // Column family cfd has already flushed the data
        // from all logs. Memtable has to be empty because
        // we filter the updates based on log_number
        // (in WriteBatch::InsertInto)
        assert(cfd->mem()->GetFirstSequenceNumber() == 0);
        assert(edit->NumEntries() == 0);
        continue;
      }

      // flush the final memtable (if non-empty)
      if (cfd->mem()->GetFirstSequenceNumber() != 0) {
        // If flush happened in the middle of recovery (e.g. due to memtable
        // being full), we flush at the end. Otherwise we'll need to record
        // where we were on last flush, which make the logic complicated.
        if (flushed || !immutable_db_options_.avoid_flush_during_recovery) {
          status = WriteLevel0TableForRecovery(job_id, cfd, cfd->mem(), edit);
          if (!status.ok()) {
            // Recovery failed
            break;
          }
          flushed = true;

          cfd->CreateNewMemtable(*cfd->GetLatestMutableCFOptions(),
                                 versions_->LastSequence());
        }
        data_seen = true;
      }

      // write MANIFEST with update
      // writing log_number in the manifest means that any log file
      // with number strongly less than (log_number + 1) is already
      // recovered and should be ignored on next reincarnation.
      // Since we already recovered max_log_number, we want all logs
      // with numbers `<= max_log_number` (includes this one) to be ignored
      if (flushed || cfd->mem()->GetFirstSequenceNumber() == 0) {
        edit->SetLogNumber(max_log_number + 1);
      }
      // we must mark the next log number as used, even though it's
      // not actually used. that is because VersionSet assumes
      // VersionSet::next_file_number_ always to be strictly greater than any
      // log number
      versions_->MarkFileNumberUsed(max_log_number + 1);
      status = versions_->LogAndApply(cfd, *cfd->GetLatestMutableCFOptions(),
                                      edit, &mutex_);
      if (!status.ok()) {
        // Recovery failed
        break;
      }
    }
  }

  if (status.ok() && data_seen && !flushed) {
    status = RestoreAliveLogFiles(log_numbers);
  }

  event_logger_.Log() << "job" << job_id << "event"
                      << "recovery_finished";

  return status;
}

Status DBImpl::RestoreAliveLogFiles(const std::vector<uint64_t>& log_numbers) {
  if (log_numbers.empty()) {
    return Status::OK();
  }
  Status s;
  mutex_.AssertHeld();
  assert(immutable_db_options_.avoid_flush_during_recovery);
  if (two_write_queues_) {
    log_write_mutex_.Lock();
  }
  // Mark these as alive so they'll be considered for deletion later by
  // FindObsoleteFiles()
  total_log_size_ = 0;
  real_total_log_size_ = 0; // zhangxin
  log_empty_ = false;
  for (auto log_number : log_numbers) {
    LogFileNumberSize log(log_number);
    std::string fname = LogFileName(immutable_db_options_.wal_dir, log_number);
    // This gets the appear size of the logs, not including preallocated space.
    s = env_->GetFileSize(fname, &log.size);
    if (!s.ok()) {
      break;
    }
    total_log_size_ += log.size;

    // zhangxin
    real_total_log_size_ += log.size;
    log_numbers_.insert(log_number);

    alive_log_files_.push_back(log);
    // We preallocate space for logs, but then after a crash and restart, those
    // preallocated space are not needed anymore. It is likely only the last
    // log has such preallocated space, so we only truncate for the last log.
    if (log_number == log_numbers.back()) {
      std::unique_ptr<WritableFile> last_log;
      Status truncate_status = env_->ReopenWritableFile(
          fname, &last_log,
          env_->OptimizeForLogWrite(
              env_options_,
              BuildDBOptions(immutable_db_options_, mutable_db_options_)));
      if (truncate_status.ok()) {
        truncate_status = last_log->Truncate(log.size);
      }
      if (truncate_status.ok()) {
        truncate_status = last_log->Close();
      }
      // Not a critical error if fail to truncate.
      if (!truncate_status.ok()) {
        ROCKS_LOG_WARN(immutable_db_options_.info_log,
                       "Failed to truncate log #%" PRIu64 ": %s", log_number,
                       truncate_status.ToString().c_str());
      }
    }
  }
  if (two_write_queues_) {
    log_write_mutex_.Unlock();
  }
  return s;
}

Status DBImpl::WriteLevel0TableForRecovery(int job_id, ColumnFamilyData* cfd,
                                           MemTable* mem, VersionEdit* edit) {
  mutex_.AssertHeld();
  const uint64_t start_micros = env_->NowMicros();
  FileMetaData meta;
  auto pending_outputs_inserted_elem =
      CaptureCurrentFileNumberInPendingOutputs();
  meta.fd = FileDescriptor(versions_->NewFileNumber(), 0, 0);
  ReadOptions ro;
  ro.total_order_seek = true;
  Arena arena;
  Status s;
  TableProperties table_properties;
  {
    ScopedArenaIterator iter(mem->NewIterator(ro, &arena));
    ROCKS_LOG_DEBUG(immutable_db_options_.info_log,
                    "[%s] [WriteLevel0TableForRecovery]"
                    " Level-0 table #%" PRIu64 ": started",
                    cfd->GetName().c_str(), meta.fd.GetNumber());

    // Get the latest mutable cf options while the mutex is still locked
    const MutableCFOptions mutable_cf_options =
        *cfd->GetLatestMutableCFOptions();
    bool paranoid_file_checks =
        cfd->GetLatestMutableCFOptions()->paranoid_file_checks;

    int64_t _current_time = 0;
    env_->GetCurrentTime(&_current_time);  // ignore error
    const uint64_t current_time = static_cast<uint64_t>(_current_time);

    {
      auto write_hint = cfd->CalculateSSTWriteHint(0);
      mutex_.Unlock();

      SequenceNumber earliest_write_conflict_snapshot;
      std::vector<SequenceNumber> snapshot_seqs =
          snapshots_.GetAll(&earliest_write_conflict_snapshot);
      auto snapshot_checker = snapshot_checker_.get();
      if (use_custom_gc_ && snapshot_checker == nullptr) {
        snapshot_checker = DisableGCSnapshotChecker::Instance();
      }
      std::vector<std::unique_ptr<FragmentedRangeTombstoneIterator>>
          range_del_iters;
      auto range_del_iter =
          mem->NewRangeTombstoneIterator(ro, kMaxSequenceNumber);
      if (range_del_iter != nullptr) {
        range_del_iters.emplace_back(range_del_iter);
      }
      s = BuildTable(
          dbname_, env_, *cfd->ioptions(), mutable_cf_options,
          env_options_for_compaction_, cfd->table_cache(), iter.get(),
          std::move(range_del_iters), &meta, cfd->internal_comparator(),
          cfd->int_tbl_prop_collector_factories(), cfd->GetID(), cfd->GetName(),
          snapshot_seqs, earliest_write_conflict_snapshot, snapshot_checker,
          GetCompressionFlush(*cfd->ioptions(), mutable_cf_options),
          mutable_cf_options.sample_for_compression,
          cfd->ioptions()->compression_opts, paranoid_file_checks,
          cfd->internal_stats(), TableFileCreationReason::kRecovery,
          &event_logger_, job_id, Env::IO_HIGH, nullptr /* table_properties */,
          -1 /* level */, current_time, write_hint);
      LogFlush(immutable_db_options_.info_log);
      ROCKS_LOG_DEBUG(immutable_db_options_.info_log,
                      "[%s] [WriteLevel0TableForRecovery]"
                      " Level-0 table #%" PRIu64 ": %" PRIu64 " bytes %s",
                      cfd->GetName().c_str(), meta.fd.GetNumber(),
                      meta.fd.GetFileSize(), s.ToString().c_str());
      mutex_.Lock();
    }
  }
  ReleaseFileNumberFromPendingOutputs(pending_outputs_inserted_elem);

  // Note that if file_size is zero, the file has been deleted and
  // should not be added to the manifest.
  int level = 0;
  if (s.ok() && meta.fd.GetFileSize() > 0) {
    edit->AddFile(level, meta.fd.GetNumber(), meta.fd.GetPathId(),
                  meta.fd.GetFileSize(), meta.smallest, meta.largest,
                  meta.fd.smallest_seqno, meta.fd.largest_seqno,
                  meta.marked_for_compaction);
  }

  InternalStats::CompactionStats stats(CompactionReason::kFlush, 1);
  stats.micros = env_->NowMicros() - start_micros;
  stats.bytes_written = meta.fd.GetFileSize();
  stats.num_output_files = 1;
  cfd->internal_stats()->AddCompactionStats(level, Env::Priority::USER, stats);
  cfd->internal_stats()->AddCFStats(InternalStats::BYTES_FLUSHED,
                                    meta.fd.GetFileSize());
  RecordTick(stats_, COMPACT_WRITE_BYTES, meta.fd.GetFileSize());
  return s;
}

Status DB::Open(const Options& options, const std::string& dbname, DB** dbptr) {
  DBOptions db_options(options);
  ColumnFamilyOptions cf_options(options);
  std::vector<ColumnFamilyDescriptor> column_families;
  column_families.push_back(
      ColumnFamilyDescriptor(kDefaultColumnFamilyName, cf_options));
  if (db_options.persist_stats_to_disk) {
    column_families.push_back(
        ColumnFamilyDescriptor(kPersistentStatsColumnFamilyName, cf_options));
  }
  std::vector<ColumnFamilyHandle*> handles;
  Status s = DB::Open(db_options, dbname, column_families, &handles, dbptr);
  if (s.ok()) {
    if (db_options.persist_stats_to_disk) {
      assert(handles.size() == 2);
    } else {
      assert(handles.size() == 1);
    }
    // i can delete the handle since DBImpl is always holding a reference to
    // default column family
    if (db_options.persist_stats_to_disk && handles[1] != nullptr) {
      delete handles[1];
    }
    delete handles[0];
  }
  return s;
}

Status DB::Open(const DBOptions& db_options, const std::string& dbname,
                const std::vector<ColumnFamilyDescriptor>& column_families,
                std::vector<ColumnFamilyHandle*>* handles, DB** dbptr) {
  const bool kSeqPerBatch = true;
  const bool kBatchPerTxn = true;
  return DBImpl::Open(db_options, dbname, column_families, handles, dbptr,
                      !kSeqPerBatch, kBatchPerTxn);
}

Status DBImpl::CreateWAL(uint64_t log_file_num, uint64_t recycle_log_number,
                         size_t preallocate_block_size, log::Writer** new_log) {
  Status s;
  std::unique_ptr<WritableFile> lfile;

  DBOptions db_options =
      BuildDBOptions(immutable_db_options_, mutable_db_options_);
  EnvOptions opt_env_options =
      env_->OptimizeForLogWrite(env_options_, db_options);
  std::string log_fname =
      LogFileName(immutable_db_options_.wal_dir, log_file_num);

  if (recycle_log_number) {
    ROCKS_LOG_INFO(immutable_db_options_.info_log,
                   "reusing log %" PRIu64 " from recycle list\n",
                   recycle_log_number);
    std::string old_log_fname =
        LogFileName(immutable_db_options_.wal_dir, recycle_log_number);
    log_numbers_.insert(recycle_log_number); // zhangxin
    //fprintf(stdout, "insert %lu, size: %lu.\n", recycle_log_number, log_numbers_.size());
    s = env_->ReuseWritableFile(log_fname, old_log_fname, &lfile,
                                opt_env_options);
  } else {
    s = NewWritableFile(env_, log_fname, &lfile, opt_env_options);
    log_numbers_.insert(log_file_num); // zhangxin
    //fprintf(stdout, "insert %lu, size: %lu.\n", log_file_num, log_numbers_.size());
  }

  if (s.ok()) {
    lfile->SetWriteLifeTimeHint(CalculateWALWriteHint());
    lfile->SetPreallocationBlockSize(preallocate_block_size);

    const auto& listeners = immutable_db_options_.listeners;
    std::unique_ptr<WritableFileWriter> file_writer(
        new WritableFileWriter(std::move(lfile), log_fname, opt_env_options,
                               env_, nullptr /* stats */, listeners));
    *new_log = new log::Writer(std::move(file_writer), log_file_num,
                               immutable_db_options_.recycle_log_file_num > 0,
                               immutable_db_options_.manual_wal_flush);
  }
  return s;
}

Status DBImpl::Open(const DBOptions& db_options, const std::string& dbname,
                    const std::vector<ColumnFamilyDescriptor>& column_families,
                    std::vector<ColumnFamilyHandle*>* handles, DB** dbptr,
                    const bool seq_per_batch, const bool batch_per_txn) {
  Status s = SanitizeOptionsByTable(db_options, column_families);
  if (!s.ok()) {
    return s;
  }

  s = ValidateOptions(db_options, column_families);
  if (!s.ok()) {
    return s;
  }

  *dbptr = nullptr;
  handles->clear();

  size_t max_write_buffer_size = 0;
  for (auto cf : column_families) {
    max_write_buffer_size =
        std::max(max_write_buffer_size, cf.options.write_buffer_size);
  }

  DBImpl* impl = new DBImpl(db_options, dbname, seq_per_batch, batch_per_txn);
  s = impl->env_->CreateDirIfMissing(impl->immutable_db_options_.wal_dir);
  if (s.ok()) {
    std::vector<std::string> paths;
    for (auto& db_path : impl->immutable_db_options_.db_paths) {
      paths.emplace_back(db_path.path);
    }
    for (auto& cf : column_families) {
      for (auto& cf_path : cf.options.cf_paths) {
        paths.emplace_back(cf_path.path);
      }
    }
    for (auto& path : paths) {
      s = impl->env_->CreateDirIfMissing(path);
      if (!s.ok()) {
        break;
      }
    }

    // For recovery from NoSpace() error, we can only handle
    // the case where the database is stored in a single path
    if (paths.size() <= 1) {
      impl->error_handler_.EnableAutoRecovery();
    }
  }

  if (!s.ok()) {
    delete impl;
    return s;
  }

  s = impl->CreateArchivalDirectory();
  if (!s.ok()) {
    delete impl;
    return s;
  }

  impl->wal_in_db_path_ =
      IsWalDirSameAsDBPath(&impl->immutable_db_options_);

  impl->mutex_.Lock();
  // Handles create_if_missing, error_if_exists
  s = impl->Recover(column_families);
  if (s.ok()) {
    uint64_t new_log_number = impl->versions_->NewFileNumber();
    log::Writer* new_log = nullptr;
    const size_t preallocate_block_size =
        impl->GetWalPreallocateBlockSize(max_write_buffer_size);
    s = impl->CreateWAL(new_log_number, 0 /*recycle_log_number*/,
                        preallocate_block_size, &new_log);
    if (s.ok()) {
      InstrumentedMutexLock wl(&impl->log_write_mutex_);
      impl->logfile_number_ = new_log_number;
      assert(new_log != nullptr);
      impl->logs_.emplace_back(new_log_number, new_log);
    }

    if (s.ok()) {
      // set column family handles
      for (auto cf : column_families) {
        auto cfd =
            impl->versions_->GetColumnFamilySet()->GetColumnFamily(cf.name);
        if (cfd != nullptr) {
          handles->push_back(
              new ColumnFamilyHandleImpl(cfd, impl, &impl->mutex_));
          impl->NewThreadStatusCfInfo(cfd);
        } else {
          if (db_options.create_missing_column_families) {
            // missing column family, create it
            ColumnFamilyHandle* handle;
            impl->mutex_.Unlock();
            s = impl->CreateColumnFamily(cf.options, cf.name, &handle);
            impl->mutex_.Lock();
            if (s.ok()) {
              handles->push_back(handle);
            } else {
              break;
            }
          } else {
            s = Status::InvalidArgument("Column family not found: ", cf.name);
            break;
          }
        }
      }
    }
    if (s.ok()) {
      SuperVersionContext sv_context(/* create_superversion */ true);
      for (auto cfd : *impl->versions_->GetColumnFamilySet()) {
        impl->InstallSuperVersionAndScheduleWork(
            cfd, &sv_context, *cfd->GetLatestMutableCFOptions());
      }
      sv_context.Clean();
      if (impl->two_write_queues_) {
        impl->log_write_mutex_.Lock();
      }
      impl->alive_log_files_.push_back(
          DBImpl::LogFileNumberSize(impl->logfile_number_));
      if (impl->two_write_queues_) {
        impl->log_write_mutex_.Unlock();
      }
      impl->DeleteObsoleteFiles();
      s = impl->directories_.GetDbDir()->Fsync();
    }
  }
  if (s.ok() && impl->immutable_db_options_.persist_stats_to_disk) {
    // try to read format version but no need to fail Open() even if it fails
    s = impl->PersistentStatsProcessFormatVersion();
  }

  if (s.ok()) {
    for (auto cfd : *impl->versions_->GetColumnFamilySet()) {
      if (cfd->ioptions()->compaction_style == kCompactionStyleFIFO) {
        auto* vstorage = cfd->current()->storage_info();
        for (int i = 1; i < vstorage->num_levels(); ++i) {
          int num_files = vstorage->NumLevelFiles(i);
          if (num_files > 0) {
            s = Status::InvalidArgument(
                "Not all files are at level 0. Cannot "
                "open with FIFO compaction style.");
            break;
          }
        }
      }
      if (!cfd->mem()->IsSnapshotSupported()) {
        impl->is_snapshot_supported_ = false;
      }
      if (cfd->ioptions()->merge_operator != nullptr &&
          !cfd->mem()->IsMergeOperatorSupported()) {
        s = Status::InvalidArgument(
            "The memtable of column family %s does not support merge operator "
            "its options.merge_operator is non-null",
            cfd->GetName().c_str());
      }
      if (!s.ok()) {
        break;
      }
    }
  }
  TEST_SYNC_POINT("DBImpl::Open:Opened");
  Status persist_options_status;
  if (s.ok()) {
    // Persist RocksDB Options before scheduling the compaction.
    // The WriteOptionsFile() will release and lock the mutex internally.
    persist_options_status = impl->WriteOptionsFile(
        false /*need_mutex_lock*/, false /*need_enter_write_thread*/);

    *dbptr = impl;
    impl->opened_successfully_ = true;
    impl->MaybeScheduleFlushOrCompaction();
  }
  impl->mutex_.Unlock();

#ifndef ROCKSDB_LITE
  auto sfm = static_cast<SstFileManagerImpl*>(
      impl->immutable_db_options_.sst_file_manager.get());
  if (s.ok() && sfm) {
    // Notify SstFileManager about all sst files that already exist in
    // db_paths[0] and cf_paths[0] when the DB is opened.
    std::vector<std::string> paths;
    paths.emplace_back(impl->immutable_db_options_.db_paths[0].path);
    for (auto& cf : column_families) {
      if (!cf.options.cf_paths.empty()) {
        paths.emplace_back(cf.options.cf_paths[0].path);
      }
    }
    // Remove duplicate paths.
    std::sort(paths.begin(), paths.end());
    paths.erase(std::unique(paths.begin(), paths.end()), paths.end());
    for (auto& path : paths) {
      std::vector<std::string> existing_files;
      impl->immutable_db_options_.env->GetChildren(path, &existing_files);
      for (auto& file_name : existing_files) {
        uint64_t file_number;
        FileType file_type;
        std::string file_path = path + "/" + file_name;
        if (ParseFileName(file_name, &file_number, &file_type) &&
            file_type == kTableFile) {
          sfm->OnAddFile(file_path);
        }
      }
    }

    // Reserve some disk buffer space. This is a heuristic - when we run out
    // of disk space, this ensures that there is atleast write_buffer_size
    // amount of free space before we resume DB writes. In low disk space
    // conditions, we want to avoid a lot of small L0 files due to frequent
    // WAL write failures and resultant forced flushes
    sfm->ReserveDiskBuffer(max_write_buffer_size,
                           impl->immutable_db_options_.db_paths[0].path);
  }
#endif  // !ROCKSDB_LITE

  if (s.ok()) {
    ROCKS_LOG_HEADER(impl->immutable_db_options_.info_log, "DB pointer %p",
                     impl);
    LogFlush(impl->immutable_db_options_.info_log);
    assert(impl->TEST_WALBufferIsEmpty());
    // If the assert above fails then we need to FlushWAL before returning
    // control back to the user.
    if (!persist_options_status.ok()) {
      s = Status::IOError(
          "DB::Open() failed --- Unable to persist Options file",
          persist_options_status.ToString());
    }
  }
  if (s.ok()) {
    impl->StartTimedTasks();
  }
  if (!s.ok()) {
    for (auto* h : *handles) {
      delete h;
    }
    handles->clear();
    delete impl;
    *dbptr = nullptr;
  }
  return s;
}
}  // namespace rocksdb<|MERGE_RESOLUTION|>--- conflicted
+++ resolved
@@ -686,14 +686,9 @@
   uint64_t corrupted_log_number = kMaxSequenceNumber;
   uint64_t min_log_number = MinLogNumberToKeep();
   for (auto log_number : log_numbers) {
-<<<<<<< HEAD
     fprintf(stdout, "current log number: %lu.\n", log_number);
-    if (log_number < min_log_number) {
-      fprintf(stdout, "log %lu skipped.\n", log_number);
-=======
     if (!immutable_db_options_.use_wal_stage && // hust-cloud
         log_number < min_log_number) {
->>>>>>> d1fa3209
       ROCKS_LOG_INFO(immutable_db_options_.info_log,
                      "Skipping log #%" PRIu64
                      " since it is older than min log to keep #%" PRIu64,
