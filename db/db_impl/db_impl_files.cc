--- conflicted
+++ resolved
@@ -159,12 +159,8 @@
           if (!WALShouldPurge(number)) {
             fprintf(stdout, "%lu keep-1.\n", number);
             continue;
-<<<<<<< HEAD
-          } else {
+          } else if (logs_seq_range_.count(number)) {
             fprintf(stdout, "%lu delete-1.\n", number);
-=======
-          } else if (logs_seq_range_.count(number)) {
->>>>>>> 5e37d491
             logs_seq_range_.erase(number);
           }
         }
@@ -189,12 +185,8 @@
             if (!WALShouldPurge(number)) {
               fprintf(stdout, "%lu keep-2.\n", number);
               continue;
-<<<<<<< HEAD
-            } else {
+            } else if (logs_seq_range_.count(number)) {
               fprintf(stdout, "%lu delete-2.\n", number);
-=======
-            } else if (logs_seq_range_.count(number)) {
->>>>>>> 5e37d491
               logs_seq_range_.erase(number);
             }
           }
@@ -231,12 +223,8 @@
         if (!WALShouldPurge(earliest.number)) {
           fprintf(stdout, "%lu keep-3.\n", earliest.number);
           break;
-<<<<<<< HEAD
-        } else {
+        } else if (logs_seq_range_.count(earliest.number)) {
           fprintf(stdout, "%lu delete-3.\n", earliest.number);
-=======
-        } else if (logs_seq_range_.count(earliest.number)) {
->>>>>>> 5e37d491
           logs_seq_range_.erase(earliest.number);
         }
       }
@@ -301,11 +289,8 @@
   assert(immutable_db_options_.use_wal_stage);
   mutex_.AssertHeld();
   if (!logs_seq_range_.count(log_number)) {
-<<<<<<< HEAD
     fprintf(stdout, "%lu true-0, not in logs_seq_range_!!!!!!!!!!!!!!!!!!!!!!!!!!!!!!!!!!!!!!!!!!!!!!!!!!.\n", 
         log_number);
-=======
->>>>>>> 5e37d491
     return true;
   }
   SequenceNumber log_smallest_seq = logs_seq_range_[log_number].first;
@@ -313,15 +298,11 @@
   //fprintf(stdout, "log %lu range[%lu-%lu], size: %lu.\n", 
   //  log_number, log_smallest_seq, log_largest_seq, logs_seq_range_.size());
   if (log_largest_seq == kDisableGlobalSequenceNumber) {
-<<<<<<< HEAD
     fprintf(stdout, "%lu false-1\n", log_number);
-=======
->>>>>>> 5e37d491
     return false;
   }
   uint32_t empty_cf_count = 0;
   for (auto cfd : *versions_->GetColumnFamilySet()) {
-<<<<<<< HEAD
     //fprintf(stdout, "cf name: %s.\n", cfd->GetName().c_str());
     if (cfd->IsDropped() || !cfd->initialized()) {
       fprintf(stdout, "%lu false-1, cfd skipped.\n", log_number);
@@ -329,12 +310,6 @@
     }
     assert(cfd->NumberLevels() > 1);
     //cfd->current()->storage_info()->PrintLevelInfo();
-=======
-    if (cfd->IsDropped() || !cfd->initialized()) {
-      return false;
-    }
-    assert(cfd->NumberLevels() > 1);
->>>>>>> 5e37d491
     const auto& level0_files = cfd->current()->storage_info()->LevelFiles(0);
     const auto& level1_files = cfd->current()->storage_info()->LevelFiles(1);
     if (level0_files.size() == 0 && level1_files.size() == 0) {
@@ -342,7 +317,6 @@
       continue;
     }
     // L0
-<<<<<<< HEAD
     //fprintf(stdout, "L0 file count: %lu.\n", level0_files.size());
     if (level0_files.size()) {
       SequenceNumber level0_smallest_seq = level0_files.back()->fd.smallest_seqno;
@@ -351,18 +325,10 @@
       if (!(level0_largest_seq < log_smallest_seq ||
           level0_smallest_seq > log_largest_seq)) {
         fprintf(stdout, "%lu false-2, L0 overlap.\n", log_number);
-=======
-    if (level0_files.size()) {
-      SequenceNumber level0_smallest_seq = level0_files.back()->fd.smallest_seqno;
-      SequenceNumber level0_largest_seq = level0_files.front()->fd.largest_seqno;
-      if (!(level0_largest_seq < log_smallest_seq ||
-          level0_smallest_seq > log_largest_seq)) {
->>>>>>> 5e37d491
         return false;
       }
     }
     // L1
-<<<<<<< HEAD
     //fprintf(stdout, "L1 file count: %lu.\n", level1_files.size());
     for (const auto& file : level1_files) {
       if (!file) {
@@ -374,28 +340,15 @@
       if (!(file->fd.largest_seqno < log_smallest_seq ||
           file->fd.smallest_seqno > log_largest_seq)) {
         fprintf(stdout, "%lu false-3, L1 overlap\n", log_number);
-=======
-    for (const auto& file : level1_files) {
-      if (!file) {
-        continue;
-      }
-      if (!(file->fd.largest_seqno < log_smallest_seq ||
-          file->fd.smallest_seqno > log_largest_seq)) {
->>>>>>> 5e37d491
         return false;
       }
     }
   }
   if (empty_cf_count == versions_->GetColumnFamilySet()->NumberOfColumnFamilies()) {
-<<<<<<< HEAD
     fprintf(stdout, "%lu false-4, empty cf.\n", log_number);
     return false;
   }
   fprintf(stdout, "%lu final true.\n", log_number);
-=======
-    return false;
-  }
->>>>>>> 5e37d491
   return true;
 }
 
