//  Copyright (c) 2011-present, Facebook, Inc.  All rights reserved.
//  This source code is licensed under both the GPLv2 (found in the
//  COPYING file in the root directory) and Apache 2.0 License
//  (found in the LICENSE.Apache file in the root directory).
//
// Copyright (c) 2011 The LevelDB Authors. All rights reserved.
// Use of this source code is governed by a BSD-style license that can be
// found in the LICENSE file. See the AUTHORS file for names of contributors.
#include "db/db_impl/db_impl.h"

#include <stdio.h> // zhangxin
#include <cinttypes>
#include <set>
#include <unordered_set>
#include "db/event_helpers.h"
#include "db/memtable_list.h"
#include "file/file_util.h"
#include "file/sst_file_manager_impl.h"
#include "util/autovector.h"

namespace rocksdb {

uint64_t DBImpl::MinLogNumberToKeep() {
  if (allow_2pc()) {
    return versions_->min_log_number_to_keep_2pc();
  } else {
    return versions_->MinLogNumberWithUnflushedData();
  }
}

uint64_t DBImpl::MinObsoleteSstNumberToKeep() {
  mutex_.AssertHeld();
  if (!pending_outputs_.empty()) {
    return *pending_outputs_.begin();
  }
  return std::numeric_limits<uint64_t>::max();
}

// * Returns the list of live files in 'sst_live'
// If it's doing full scan:
// * Returns the list of all files in the filesystem in
// 'full_scan_candidate_files'.
// Otherwise, gets obsolete files from VersionSet.
// no_full_scan = true -- never do the full scan using GetChildren()
// force = false -- don't force the full scan, except every
//  mutable_db_options_.delete_obsolete_files_period_micros
// force = true -- force the full scan
void DBImpl::FindObsoleteFiles(JobContext* job_context, bool force,
                               bool no_full_scan) {
  //fprintf(stdout, "FindObsoleteFiles********************************\n");
  mutex_.AssertHeld();

  // if deletion is disabled, do nothing
  if (disable_delete_obsolete_files_ > 0) {
    return;
  }

  bool doing_the_full_scan = false;

  // logic for figuring out if we're doing the full scan
  if (no_full_scan) {
    doing_the_full_scan = false;
  } else if (force ||
             mutable_db_options_.delete_obsolete_files_period_micros == 0) {
    doing_the_full_scan = true;
  } else {
    const uint64_t now_micros = env_->NowMicros();
    if ((delete_obsolete_files_last_run_ +
         mutable_db_options_.delete_obsolete_files_period_micros) <
        now_micros) {
      doing_the_full_scan = true;
      delete_obsolete_files_last_run_ = now_micros;
    }
  }

  // don't delete files that might be currently written to from compaction
  // threads
  // Since job_context->min_pending_output is set, until file scan finishes,
  // mutex_ cannot be released. Otherwise, we might see no min_pending_output
  // here but later find newer generated unfinalized files while scanning.
  if (!pending_outputs_.empty()) {
    job_context->min_pending_output = *pending_outputs_.begin();
  } else {
    // delete all of them
    job_context->min_pending_output = std::numeric_limits<uint64_t>::max();
  }

  // Get obsolete files.  This function will also update the list of
  // pending files in VersionSet().
  versions_->GetObsoleteFiles(&job_context->sst_delete_files,
                              &job_context->manifest_delete_files,
                              job_context->min_pending_output);

  // Mark the elements in job_context->sst_delete_files as grabbedForPurge
  // so that other threads calling FindObsoleteFiles with full_scan=true
  // will not add these files to candidate list for purge.
  for (const auto& sst_to_del : job_context->sst_delete_files) {
    MarkAsGrabbedForPurge(sst_to_del.metadata->fd.GetNumber());
  }

  // store the current filenum, lognum, etc
  job_context->manifest_file_number = versions_->manifest_file_number();
  job_context->pending_manifest_file_number =
      versions_->pending_manifest_file_number();
  job_context->log_number = MinLogNumberToKeep();
  job_context->prev_log_number = versions_->prev_log_number();

  versions_->AddLiveFiles(&job_context->sst_live);
  if (doing_the_full_scan) {
    fprintf(stdout, "full scan!!!!!!!!!!!!!!!!!!!!!!!!!!!.\n");
    InfoLogPrefix info_log_prefix(!immutable_db_options_.db_log_dir.empty(),
                                  dbname_);
    std::set<std::string> paths;
    for (size_t path_id = 0; path_id < immutable_db_options_.db_paths.size();
         path_id++) {
      paths.insert(immutable_db_options_.db_paths[path_id].path);
    }

    // Note that if cf_paths is not specified in the ColumnFamilyOptions
    // of a particular column family, we use db_paths as the cf_paths
    // setting. Hence, there can be multiple duplicates of files from db_paths
    // in the following code. The duplicate are removed while identifying
    // unique files in PurgeObsoleteFiles.
    for (auto cfd : *versions_->GetColumnFamilySet()) {
      for (size_t path_id = 0; path_id < cfd->ioptions()->cf_paths.size();
           path_id++) {
        auto& path = cfd->ioptions()->cf_paths[path_id].path;

        if (paths.find(path) == paths.end()) {
          paths.insert(path);
        }
      }
    }

    for (auto& path : paths) {
      //fprintf(stdout, "path: %s.\n", path.c_str());
      // set of all files in the directory. We'll exclude files that are still
      // alive in the subsequent processings.
      std::vector<std::string> files;
      env_->GetChildren(path, &files);  // Ignore errors
      for (const std::string& file : files) {
        //fprintf(stdout, "in path: %s.\n", file.c_str());
        uint64_t number;
        FileType type;
        // 1. If we cannot parse the file name, we skip;
        // 2. If the file with file_number equals number has already been
        // grabbed for purge by another compaction job, or it has already been
        // schedule for purge, we also skip it if we
        // are doing full scan in order to avoid double deletion of the same
        // file under race conditions. See
        // https://github.com/facebook/rocksdb/issues/3573
        if (!ParseFileName(file, &number, info_log_prefix.prefix, &type) ||
            !ShouldPurge(number)) {
          continue;
        }

        // hust-cloud
        if (immutable_db_options_.use_wal_stage && type == kLogFile) {
          if (!WALShouldPurge(number)) {
            fprintf(stdout, "%lu keep-1.\n", number);
            continue;
          } else if (logs_seq_range_.count(number)) {
            fprintf(stdout, "%lu delete-1.\n", number);
            logs_seq_range_.erase(number);
          }
        }
        // TODO(icanadi) clean up this mess to avoid having one-off "/" prefixes
        job_context->full_scan_candidate_files.emplace_back("/" + file, path);
      }
    }

    // Add log files in wal_dir
    // TODO: false if wal_dir ends with "/" while dbname_ not, vice versa
    if (immutable_db_options_.wal_dir != dbname_) {
      fprintf(stdout, "wal_dir: %s, dbname_: %s.\n", immutable_db_options_.wal_dir.c_str(), dbname_.c_str());
      std::vector<std::string> log_files;
      env_->GetChildren(immutable_db_options_.wal_dir,
                        &log_files);  // Ignore errors
      for (const std::string& log_file : log_files) {
        // hust-cloud
        if (immutable_db_options_.use_wal_stage) {
          uint64_t number;
          FileType type;
          if (ParseFileName(log_file, &number, &type) && type == kLogFile) {
            if (!WALShouldPurge(number)) {
              fprintf(stdout, "%lu keep-2.\n", number);
              continue;
            } else if (logs_seq_range_.count(number)) {
              fprintf(stdout, "%lu delete-2.\n", number);
              logs_seq_range_.erase(number);
            }
          }
        }

        job_context->full_scan_candidate_files.emplace_back(
            log_file, immutable_db_options_.wal_dir);
      }
    }
    // Add info log files in db_log_dir
    if (!immutable_db_options_.db_log_dir.empty() &&
        immutable_db_options_.db_log_dir != dbname_) {
      std::vector<std::string> info_log_files;
      // Ignore errors
      env_->GetChildren(immutable_db_options_.db_log_dir, &info_log_files);
      for (std::string& log_file : info_log_files) {
        job_context->full_scan_candidate_files.emplace_back(
            log_file, immutable_db_options_.db_log_dir);
      }
    }
  }

  // logs_ is empty when called during recovery, in which case there can't yet
  // be any tracked obsolete logs
  if (!alive_log_files_.empty() && !logs_.empty()) {
    uint64_t min_log_number = job_context->log_number;
    size_t num_alive_log_files = alive_log_files_.size();
    // find newly obsoleted log files
    while (alive_log_files_.begin()->number < min_log_number) {
      auto& earliest = *alive_log_files_.begin();
      // hust-cloud
      fprintf(stdout, "alive No.%lu.\n", earliest.number);
      if (immutable_db_options_.use_wal_stage) {
        if (!WALShouldPurge(earliest.number)) {
          fprintf(stdout, "%lu keep-3.\n", earliest.number);
          break;
        } else if (logs_seq_range_.count(earliest.number)) {
          fprintf(stdout, "%lu delete-3.\n", earliest.number);
          logs_seq_range_.erase(earliest.number);
        }
      }

      if (immutable_db_options_.recycle_log_file_num >
          log_recycle_files_.size()) {
        ROCKS_LOG_INFO(immutable_db_options_.info_log,
                       "adding log %" PRIu64 " to recycle list\n",
                       earliest.number);
        log_recycle_files_.push_back(earliest.number);
      } else {
        job_context->log_delete_files.push_back(earliest.number);
      }
      if (job_context->size_log_to_delete == 0) {
        job_context->prev_total_log_size = total_log_size_;
        job_context->num_alive_log_files = num_alive_log_files;
      }
      job_context->size_log_to_delete += earliest.size;
      total_log_size_ -= earliest.size;

      if (two_write_queues_) {
        log_write_mutex_.Lock();
      }
      alive_log_files_.pop_front();
      if (two_write_queues_) {
        log_write_mutex_.Unlock();
      }
      // Current log should always stay alive since it can't have
      // number < MinLogNumber().
      assert(alive_log_files_.size());
    }
    while (!logs_.empty() && logs_.front().number < min_log_number) {
      auto& log = logs_.front();
      if (log.getting_synced) {
        log_sync_cv_.Wait();
        // logs_ could have changed while we were waiting.
        continue;
      }
      logs_to_free_.push_back(log.ReleaseWriter());
      {
        InstrumentedMutexLock wl(&log_write_mutex_);
        logs_.pop_front();
      }
    }
    // Current log cannot be obsolete.
    assert(!logs_.empty());
  }

  // We're just cleaning up for DB::Write().
  assert(job_context->logs_to_free.empty());
  job_context->logs_to_free = logs_to_free_;
  job_context->log_recycle_files.assign(log_recycle_files_.begin(),
                                        log_recycle_files_.end());
  if (job_context->HaveSomethingToDelete()) {
    ++pending_purge_obsolete_files_;
  }
  logs_to_free_.clear();
}

// hust-cloud
bool DBImpl::WALShouldPurge(uint64_t log_number) {
  assert(immutable_db_options_.use_wal_stage);
  mutex_.AssertHeld();
  if (!logs_seq_range_.count(log_number)) {
    fprintf(stdout, "%lu true-0, not in logs_seq_range_!!!!!!!!!!!!!!!!!!!!!!!!!!!!!!!!!!!!!!!!!!!!!!!!!!.\n", 
        log_number);
    return true;
  }
  SequenceNumber log_smallest_seq = logs_seq_range_[log_number].first;
  SequenceNumber log_largest_seq = logs_seq_range_[log_number].second;
  //fprintf(stdout, "log %lu range[%lu-%lu], size: %lu.\n", 
  //  log_number, log_smallest_seq, log_largest_seq, logs_seq_range_.size());
  if (log_largest_seq == kDisableGlobalSequenceNumber) {
    fprintf(stdout, "%lu false-1\n", log_number);
    return false;
  }
  for (auto cfd : *versions_->GetColumnFamilySet()) {
    //fprintf(stdout, "cf name: %s.\n", cfd->GetName().c_str());
    if (cfd->IsDropped() || !cfd->initialized()) {
      fprintf(stdout, "%lu false-1, cfd skipped.\n", log_number);
      return false;
    }
    assert(cfd->NumberLevels() > 1);
    //cfd->current()->storage_info()->PrintLevelInfo();
    const auto& level0_files = cfd->current()->storage_info()->LevelFiles(0);
    const auto& level1_files = cfd->current()->storage_info()->LevelFiles(1);
    // L0
    //fprintf(stdout, "L0 file count: %lu.\n", level0_files.size());
    if (level0_files.size()) {
      SequenceNumber level0_smallest_seq = level0_files.back()->fd.smallest_seqno;
      SequenceNumber level0_largest_seq = level0_files.front()->fd.largest_seqno;
      //fprintf(stdout, "L0 range[%lu-%lu].\n", level0_smallest_seq, level0_largest_seq);
      if (!(level0_largest_seq < log_smallest_seq ||
          level0_smallest_seq > log_largest_seq)) {
        fprintf(stdout, "%lu false-2, L0 overlap.\n", log_number);
        return false;
      }
    }
    // L1
    //fprintf(stdout, "L1 file count: %lu.\n", level1_files.size());
    for (const auto& file : level1_files) {
      if (!file) {
        //fprintf(stdout, "empty file.\n");
        continue;
      }
      //fprintf(stdout, "L1 range[%lu-%lu], size: %lu.\n", 
      //    file->fd.smallest_seqno, file->fd.largest_seqno, file->fd.file_size);
      if (!(file->fd.largest_seqno < log_smallest_seq ||
          file->fd.smallest_seqno > log_largest_seq)) {
        fprintf(stdout, "%lu false-3, L1 overlap\n", log_number);
        return false;
      }
    }
  }
<<<<<<< HEAD
  if (empty_cf_count == versions_->GetColumnFamilySet()->NumberOfColumnFamilies()) {
    fprintf(stdout, "%lu false-4, empty cf.\n", log_number);
    return false;
  }
  fprintf(stdout, "%lu final true.\n", log_number);
=======
>>>>>>> 69b90bac
  return true;
}

namespace {
bool CompareCandidateFile(const JobContext::CandidateFileInfo& first,
                          const JobContext::CandidateFileInfo& second) {
  if (first.file_name > second.file_name) {
    return true;
  } else if (first.file_name < second.file_name) {
    return false;
  } else {
    return (first.file_path > second.file_path);
  }
}
};  // namespace

// Delete obsolete files and log status and information of file deletion
void DBImpl::DeleteObsoleteFileImpl(int job_id, const std::string& fname,
                                    const std::string& path_to_sync,
                                    FileType type, uint64_t number) {
  Status file_deletion_status;
  if (type == kTableFile || type == kLogFile) {
    file_deletion_status =
        DeleteDBFile(&immutable_db_options_, fname, path_to_sync,
                     /*force_bg=*/false, /*force_fg=*/!wal_in_db_path_);
  } else {
    file_deletion_status = env_->DeleteFile(fname);
  }
  TEST_SYNC_POINT_CALLBACK("DBImpl::DeleteObsoleteFileImpl:AfterDeletion",
                           &file_deletion_status);
  if (file_deletion_status.ok()) {
    ROCKS_LOG_DEBUG(immutable_db_options_.info_log,
                    "[JOB %d] Delete %s type=%d #%" PRIu64 " -- %s\n", job_id,
                    fname.c_str(), type, number,
                    file_deletion_status.ToString().c_str());
  } else if (env_->FileExists(fname).IsNotFound()) {
    ROCKS_LOG_INFO(
        immutable_db_options_.info_log,
        "[JOB %d] Tried to delete a non-existing file %s type=%d #%" PRIu64
        " -- %s\n",
        job_id, fname.c_str(), type, number,
        file_deletion_status.ToString().c_str());
  } else {
    ROCKS_LOG_ERROR(immutable_db_options_.info_log,
                    "[JOB %d] Failed to delete %s type=%d #%" PRIu64 " -- %s\n",
                    job_id, fname.c_str(), type, number,
                    file_deletion_status.ToString().c_str());
  }
  if (type == kTableFile) {
    EventHelpers::LogAndNotifyTableFileDeletion(
        &event_logger_, job_id, number, fname, file_deletion_status, GetName(),
        immutable_db_options_.listeners);
  }
}

// Diffs the files listed in filenames and those that do not
// belong to live files are possibly removed. Also, removes all the
// files in sst_delete_files and log_delete_files.
// It is not necessary to hold the mutex when invoking this method.
void DBImpl::PurgeObsoleteFiles(JobContext& state, bool schedule_only) {
  //fprintf(stdout, "PurgeObsoleteFiles--------------------\n");
  TEST_SYNC_POINT("DBImpl::PurgeObsoleteFiles:Begin");
  // we'd better have sth to delete
  assert(state.HaveSomethingToDelete());

  // FindObsoleteFiles() should've populated this so nonzero
  assert(state.manifest_file_number != 0);

  // Now, convert live list to an unordered map, WITHOUT mutex held;
  // set is slow.
  std::unordered_map<uint64_t, const FileDescriptor*> sst_live_map;
  for (const FileDescriptor& fd : state.sst_live) {
    sst_live_map[fd.GetNumber()] = &fd;
  }
  std::unordered_set<uint64_t> log_recycle_files_set(
      state.log_recycle_files.begin(), state.log_recycle_files.end());

  auto candidate_files = state.full_scan_candidate_files;
  candidate_files.reserve(
      candidate_files.size() + state.sst_delete_files.size() +
      state.log_delete_files.size() + state.manifest_delete_files.size());
  // We may ignore the dbname when generating the file names.
  const char* kDumbDbName = "";
  for (auto& file : state.sst_delete_files) {
    candidate_files.emplace_back(
        MakeTableFileName(kDumbDbName, file.metadata->fd.GetNumber()),
        file.path);
    if (file.metadata->table_reader_handle) {
      table_cache_->Release(file.metadata->table_reader_handle);
    }
    file.DeleteMetadata();
  }

  for (auto file_num : state.log_delete_files) {
    if (file_num > 0) {
      //fprintf(stdout, "%lu from log_delete_files to candidate_files.\n", file_num);
      candidate_files.emplace_back(LogFileName(kDumbDbName, file_num),
                                   immutable_db_options_.wal_dir);
    }
  }
  for (const auto& filename : state.manifest_delete_files) {
    candidate_files.emplace_back(filename, dbname_);
  }

  // dedup state.candidate_files so we don't try to delete the same
  // file twice
  std::sort(candidate_files.begin(), candidate_files.end(),
            CompareCandidateFile);
  candidate_files.erase(
      std::unique(candidate_files.begin(), candidate_files.end()),
      candidate_files.end());

  if (state.prev_total_log_size > 0) {
    ROCKS_LOG_INFO(immutable_db_options_.info_log,
                   "[JOB %d] Try to delete WAL files size %" PRIu64
                   ", prev total WAL file size %" PRIu64
                   ", number of live WAL files %" ROCKSDB_PRIszt ".\n",
                   state.job_id, state.size_log_to_delete,
                   state.prev_total_log_size, state.num_alive_log_files);
  }

  std::vector<std::string> old_info_log_files;
  InfoLogPrefix info_log_prefix(!immutable_db_options_.db_log_dir.empty(),
                                dbname_);

  // File numbers of most recent two OPTIONS file in candidate_files (found in
  // previos FindObsoleteFiles(full_scan=true))
  // At this point, there must not be any duplicate file numbers in
  // candidate_files.
  uint64_t optsfile_num1 = std::numeric_limits<uint64_t>::min();
  uint64_t optsfile_num2 = std::numeric_limits<uint64_t>::min();
  for (const auto& candidate_file : candidate_files) {
    const std::string& fname = candidate_file.file_name;
    uint64_t number;
    FileType type;
    bool parse = ParseFileName(fname, &number, info_log_prefix.prefix, &type);
    if (!parse) {
      //fprintf(stdout, "ParseFileName fail, type: %d, number: %lu.\n", type, number);
    }
    if (!parse || type != kOptionsFile) {
      continue;
    }
    if (number > optsfile_num1) {
      optsfile_num2 = optsfile_num1;
      optsfile_num1 = number;
    } else if (number > optsfile_num2) {
      optsfile_num2 = number;
    }
  }

  std::unordered_set<uint64_t> files_to_del;
  for (const auto& candidate_file : candidate_files) {
    const std::string& to_delete = candidate_file.file_name;
    uint64_t number;
    FileType type;
    // Ignore file if we cannot recognize it.
    if (!ParseFileName(to_delete, &number, info_log_prefix.prefix, &type)) {
      continue;
    }

    bool keep = true;
    switch (type) {
      case kLogFile:
        keep = ((number >= state.log_number) ||
                (number == state.prev_log_number) ||
                (log_recycle_files_set.find(number) !=
                 log_recycle_files_set.end()));
        ///fprintf(stdout, "kLogFile %lu keep: %d.\n", number, keep);
        break;
      case kDescriptorFile:
        // Keep my manifest file, and any newer incarnations'
        // (can happen during manifest roll)
        keep = (number >= state.manifest_file_number);
        break;
      case kTableFile:
        // If the second condition is not there, this makes
        // DontDeletePendingOutputs fail
        keep = (sst_live_map.find(number) != sst_live_map.end()) ||
               number >= state.min_pending_output;
        if (!keep) {
          files_to_del.insert(number);
        }
        break;
      case kTempFile:
        // Any temp files that are currently being written to must
        // be recorded in pending_outputs_, which is inserted into "live".
        // Also, SetCurrentFile creates a temp file when writing out new
        // manifest, which is equal to state.pending_manifest_file_number. We
        // should not delete that file
        //
        // TODO(yhchiang): carefully modify the third condition to safely
        //                 remove the temp options files.
        keep = (sst_live_map.find(number) != sst_live_map.end()) ||
               (number == state.pending_manifest_file_number) ||
               (to_delete.find(kOptionsFileNamePrefix) != std::string::npos);
        break;
      case kInfoLogFile:
        keep = true;
        if (number != 0) {
          old_info_log_files.push_back(to_delete);
        }
        break;
      case kOptionsFile:
        keep = (number >= optsfile_num2);
        TEST_SYNC_POINT_CALLBACK(
            "DBImpl::PurgeObsoleteFiles:CheckOptionsFiles:1",
            reinterpret_cast<void*>(&number));
        TEST_SYNC_POINT_CALLBACK(
            "DBImpl::PurgeObsoleteFiles:CheckOptionsFiles:2",
            reinterpret_cast<void*>(&keep));
        break;
      case kCurrentFile:
      case kDBLockFile:
      case kIdentityFile:
      case kMetaDatabase:
      case kBlobFile:
        keep = true;
        break;
    }

    if (keep) {
      continue;
    }

    std::string fname;
    std::string dir_to_sync;
    if (type == kTableFile) {
      // evict from cache
      TableCache::Evict(table_cache_.get(), number);
      fname = MakeTableFileName(candidate_file.file_path, number);
      dir_to_sync = candidate_file.file_path;
    } else {
      dir_to_sync =
          (type == kLogFile) ? immutable_db_options_.wal_dir : dbname_;
      fname = dir_to_sync +
              ((!dir_to_sync.empty() && dir_to_sync.back() == '/') ||
                       (!to_delete.empty() && to_delete.front() == '/')
                   ? ""
                   : "/") +
              to_delete;
    }

#ifndef ROCKSDB_LITE
    if (type == kLogFile && (immutable_db_options_.wal_ttl_seconds > 0 ||
                             immutable_db_options_.wal_size_limit_mb > 0)) {
      wal_manager_.ArchiveWALFile(fname, number);
      continue;
    }
#endif  // !ROCKSDB_LITE

    for (const auto w : state.logs_to_free) {
      // TODO: maybe check the return value of Close.
      w->Close();
    }

    Status file_deletion_status;
    if (schedule_only) {
      if (type == kLogFile) {
        //fprintf(stdout, "schedule delete %lu.\n", number);
      }
      InstrumentedMutexLock guard_lock(&mutex_);
      SchedulePendingPurge(fname, dir_to_sync, type, number, state.job_id);
    } else {
      if (type == kLogFile) {
        //fprintf(stdout, "directly delete %lu.\n", number);
      }
      DeleteObsoleteFileImpl(state.job_id, fname, dir_to_sync, type, number);
    }
  }

  {
    // After purging obsolete files, remove them from files_grabbed_for_purge_.
    // Use a temporary vector to perform bulk deletion via swap.
    InstrumentedMutexLock guard_lock(&mutex_);
    autovector<uint64_t> to_be_removed;
    for (auto fn : files_grabbed_for_purge_) {
      if (files_to_del.count(fn) != 0) {
        to_be_removed.emplace_back(fn);
      }
    }
    for (auto fn : to_be_removed) {
      files_grabbed_for_purge_.erase(fn);
    }
  }

  // Delete old info log files.
  size_t old_info_log_file_count = old_info_log_files.size();
  if (old_info_log_file_count != 0 &&
      old_info_log_file_count >= immutable_db_options_.keep_log_file_num) {
    std::sort(old_info_log_files.begin(), old_info_log_files.end());
    size_t end =
        old_info_log_file_count - immutable_db_options_.keep_log_file_num;
    for (unsigned int i = 0; i <= end; i++) {
      std::string& to_delete = old_info_log_files.at(i);
      std::string full_path_to_delete =
          (immutable_db_options_.db_log_dir.empty()
               ? dbname_
               : immutable_db_options_.db_log_dir) +
          "/" + to_delete;
      ROCKS_LOG_INFO(immutable_db_options_.info_log,
                     "[JOB %d] Delete info log file %s\n", state.job_id,
                     full_path_to_delete.c_str());
      Status s = env_->DeleteFile(full_path_to_delete);
      if (!s.ok()) {
        if (env_->FileExists(full_path_to_delete).IsNotFound()) {
          ROCKS_LOG_INFO(
              immutable_db_options_.info_log,
              "[JOB %d] Tried to delete non-existing info log file %s FAILED "
              "-- %s\n",
              state.job_id, to_delete.c_str(), s.ToString().c_str());
        } else {
          ROCKS_LOG_ERROR(immutable_db_options_.info_log,
                          "[JOB %d] Delete info log file %s FAILED -- %s\n",
                          state.job_id, to_delete.c_str(),
                          s.ToString().c_str());
        }
      }
    }
  }
#ifndef ROCKSDB_LITE
  wal_manager_.PurgeObsoleteWALFiles();
#endif  // ROCKSDB_LITE
  LogFlush(immutable_db_options_.info_log);
  InstrumentedMutexLock l(&mutex_);
  --pending_purge_obsolete_files_;
  assert(pending_purge_obsolete_files_ >= 0);
  if (pending_purge_obsolete_files_ == 0) {
    bg_cv_.SignalAll();
  }
  TEST_SYNC_POINT("DBImpl::PurgeObsoleteFiles:End");
}

void DBImpl::DeleteObsoleteFiles() {
  mutex_.AssertHeld();
  JobContext job_context(next_job_id_.fetch_add(1));
  FindObsoleteFiles(&job_context, true);

  mutex_.Unlock();
  if (job_context.HaveSomethingToDelete()) {
    PurgeObsoleteFiles(job_context);
  }
  job_context.Clean();
  mutex_.Lock();
}

uint64_t FindMinPrepLogReferencedByMemTable(
    VersionSet* vset, const ColumnFamilyData* cfd_to_flush,
    const autovector<MemTable*>& memtables_to_flush) {
  uint64_t min_log = 0;

  // we must look through the memtables for two phase transactions
  // that have been committed but not yet flushed
  for (auto loop_cfd : *vset->GetColumnFamilySet()) {
    if (loop_cfd->IsDropped() || loop_cfd == cfd_to_flush) {
      continue;
    }

    auto log = loop_cfd->imm()->PrecomputeMinLogContainingPrepSection(
        memtables_to_flush);

    if (log > 0 && (min_log == 0 || log < min_log)) {
      min_log = log;
    }

    log = loop_cfd->mem()->GetMinLogContainingPrepSection();

    if (log > 0 && (min_log == 0 || log < min_log)) {
      min_log = log;
    }
  }

  return min_log;
}

uint64_t PrecomputeMinLogNumberToKeep(
    VersionSet* vset, const ColumnFamilyData& cfd_to_flush,
    autovector<VersionEdit*> edit_list,
    const autovector<MemTable*>& memtables_to_flush,
    LogsWithPrepTracker* prep_tracker) {
  assert(vset != nullptr);
  assert(prep_tracker != nullptr);
  // Calculate updated min_log_number_to_keep
  // Since the function should only be called in 2pc mode, log number in
  // the version edit should be sufficient.

  // Precompute the min log number containing unflushed data for the column
  // family being flushed (`cfd_to_flush`).
  uint64_t cf_min_log_number_to_keep = 0;
  for (auto& e : edit_list) {
    if (e->has_log_number()) {
      cf_min_log_number_to_keep =
          std::max(cf_min_log_number_to_keep, e->log_number());
    }
  }
  if (cf_min_log_number_to_keep == 0) {
    // No version edit contains information on log number. The log number
    // for this column family should stay the same as it is.
    cf_min_log_number_to_keep = cfd_to_flush.GetLogNumber();
  }

  // Get min log number containing unflushed data for other column families.
  uint64_t min_log_number_to_keep =
      vset->PreComputeMinLogNumberWithUnflushedData(&cfd_to_flush);
  if (cf_min_log_number_to_keep != 0) {
    min_log_number_to_keep =
        std::min(cf_min_log_number_to_keep, min_log_number_to_keep);
  }

  // if are 2pc we must consider logs containing prepared
  // sections of outstanding transactions.
  //
  // We must check min logs with outstanding prep before we check
  // logs references by memtables because a log referenced by the
  // first data structure could transition to the second under us.
  //
  // TODO: iterating over all column families under db mutex.
  // should find more optimal solution
  auto min_log_in_prep_heap =
      prep_tracker->FindMinLogContainingOutstandingPrep();

  if (min_log_in_prep_heap != 0 &&
      min_log_in_prep_heap < min_log_number_to_keep) {
    min_log_number_to_keep = min_log_in_prep_heap;
  }

  uint64_t min_log_refed_by_mem = FindMinPrepLogReferencedByMemTable(
      vset, &cfd_to_flush, memtables_to_flush);

  if (min_log_refed_by_mem != 0 &&
      min_log_refed_by_mem < min_log_number_to_keep) {
    min_log_number_to_keep = min_log_refed_by_mem;
  }
  return min_log_number_to_keep;
}

}  // namespace rocksdb<|MERGE_RESOLUTION|>--- conflicted
+++ resolved
@@ -339,14 +339,7 @@
       }
     }
   }
-<<<<<<< HEAD
-  if (empty_cf_count == versions_->GetColumnFamilySet()->NumberOfColumnFamilies()) {
-    fprintf(stdout, "%lu false-4, empty cf.\n", log_number);
-    return false;
-  }
   fprintf(stdout, "%lu final true.\n", log_number);
-=======
->>>>>>> 69b90bac
   return true;
 }
 
