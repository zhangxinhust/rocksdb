//  Copyright (c) 2011-present, Facebook, Inc.  All rights reserved.
//  This source code is licensed under both the GPLv2 (found in the
//  COPYING file in the root directory) and Apache 2.0 License
//  (found in the LICENSE.Apache file in the root directory).
//
// Copyright (c) 2011 The LevelDB Authors. All rights reserved.
// Use of this source code is governed by a BSD-style license that can be
// found in the LICENSE file. See the AUTHORS file for names of contributors.
#include "db/db_impl/db_impl.h"

#include <stdio.h> // zhangxin
#include <cinttypes>
#include <set>
#include <unordered_set>
#include "db/event_helpers.h"
#include "db/memtable_list.h"
#include "file/file_util.h"
#include "file/sst_file_manager_impl.h"
#include "util/autovector.h"

namespace rocksdb {

uint64_t DBImpl::MinLogNumberToKeep() {
  if (allow_2pc()) {
    return versions_->min_log_number_to_keep_2pc();
  } else {
    return versions_->MinLogNumberWithUnflushedData();
  }
}

uint64_t DBImpl::MinObsoleteSstNumberToKeep() {
  mutex_.AssertHeld();
  if (!pending_outputs_.empty()) {
    return *pending_outputs_.begin();
  }
  return std::numeric_limits<uint64_t>::max();
}

// * Returns the list of live files in 'sst_live'
// If it's doing full scan:
// * Returns the list of all files in the filesystem in
// 'full_scan_candidate_files'.
// Otherwise, gets obsolete files from VersionSet.
// no_full_scan = true -- never do the full scan using GetChildren()
// force = false -- don't force the full scan, except every
//  mutable_db_options_.delete_obsolete_files_period_micros
// force = true -- force the full scan
void DBImpl::FindObsoleteFiles(JobContext* job_context, bool force,
                               bool no_full_scan) {
  //fprintf(stdout, "FindObsoleteFiles********************************\n");
  mutex_.AssertHeld();

  // if deletion is disabled, do nothing
  if (disable_delete_obsolete_files_ > 0) {
    return;
  }

  bool doing_the_full_scan = false;

  // logic for figuring out if we're doing the full scan
  if (no_full_scan) {
    doing_the_full_scan = false;
  } else if (force ||
             mutable_db_options_.delete_obsolete_files_period_micros == 0) {
    doing_the_full_scan = true;
  } else {
    const uint64_t now_micros = env_->NowMicros();
    if ((delete_obsolete_files_last_run_ +
         mutable_db_options_.delete_obsolete_files_period_micros) <
        now_micros) {
      doing_the_full_scan = true;
      delete_obsolete_files_last_run_ = now_micros;
    }
  }

  // don't delete files that might be currently written to from compaction
  // threads
  // Since job_context->min_pending_output is set, until file scan finishes,
  // mutex_ cannot be released. Otherwise, we might see no min_pending_output
  // here but later find newer generated unfinalized files while scanning.
  if (!pending_outputs_.empty()) {
    job_context->min_pending_output = *pending_outputs_.begin();
  } else {
    // delete all of them
    job_context->min_pending_output = std::numeric_limits<uint64_t>::max();
  }

  // Get obsolete files.  This function will also update the list of
  // pending files in VersionSet().
  versions_->GetObsoleteFiles(&job_context->sst_delete_files,
                              &job_context->manifest_delete_files,
                              job_context->min_pending_output);

  // Mark the elements in job_context->sst_delete_files as grabbedForPurge
  // so that other threads calling FindObsoleteFiles with full_scan=true
  // will not add these files to candidate list for purge.
  for (const auto& sst_to_del : job_context->sst_delete_files) {
    MarkAsGrabbedForPurge(sst_to_del.metadata->fd.GetNumber());
  }

  // store the current filenum, lognum, etc
  job_context->manifest_file_number = versions_->manifest_file_number();
  job_context->pending_manifest_file_number =
      versions_->pending_manifest_file_number();
  job_context->log_number = MinLogNumberToKeep();
  job_context->prev_log_number = versions_->prev_log_number();

  versions_->AddLiveFiles(&job_context->sst_live);
  if (doing_the_full_scan) {
    //fprintf(stdout, "full scan!!!!!!!!!!!!!!!!!!!!!!!!!!!!!!!!!!!!!!!!!!!!!!!!!!!!!!!!!!!!!!!!!!!!!.\n");
    InfoLogPrefix info_log_prefix(!immutable_db_options_.db_log_dir.empty(),
                                  dbname_);
    std::set<std::string> paths;
    for (size_t path_id = 0; path_id < immutable_db_options_.db_paths.size();
         path_id++) {
      paths.insert(immutable_db_options_.db_paths[path_id].path);
    }

    // Note that if cf_paths is not specified in the ColumnFamilyOptions
    // of a particular column family, we use db_paths as the cf_paths
    // setting. Hence, there can be multiple duplicates of files from db_paths
    // in the following code. The duplicate are removed while identifying
    // unique files in PurgeObsoleteFiles.
    for (auto cfd : *versions_->GetColumnFamilySet()) {
      for (size_t path_id = 0; path_id < cfd->ioptions()->cf_paths.size();
           path_id++) {
        auto& path = cfd->ioptions()->cf_paths[path_id].path;

        if (paths.find(path) == paths.end()) {
          paths.insert(path);
        }
      }
    }

    for (auto& path : paths) {
      //fprintf(stdout, "path: %s.\n", path.c_str());
      // set of all files in the directory. We'll exclude files that are still
      // alive in the subsequent processings.
      std::vector<std::string> files;
      env_->GetChildren(path, &files);  // Ignore errors
      for (const std::string& file : files) {
        //fprintf(stdout, "filename: %s.\n", file.c_str());
        uint64_t number;
        FileType type;
        // 1. If we cannot parse the file name, we skip;
        // 2. If the file with file_number equals number has already been
        // grabbed for purge by another compaction job, or it has already been
        // schedule for purge, we also skip it if we
        // are doing full scan in order to avoid double deletion of the same
        // file under race conditions. See
        // https://github.com/facebook/rocksdb/issues/3573
        if (!ParseFileName(file, &number, info_log_prefix.prefix, &type) ||
            !ShouldPurge(number)) {
          //fprintf(stdout, "skipped.\n");
          //fprintf(stdout, "ShouldPurge: %d.\n", ShouldPurge(number));
          continue;
        }

        // hust-cloud
        if (immutable_db_options_.use_wal_stage && type == kLogFile) {
          if (!WALShouldPurge(number)) {
            continue;
          } else {
            logs_seq_range_.erase(number);
          }
        }
        //fprintf(stdout, "inserted.\n\n");
        // TODO(icanadi) clean up this mess to avoid having one-off "/" prefixes
        job_context->full_scan_candidate_files.emplace_back("/" + file, path);
      }
    }

    //fprintf(stdout, "wal_dir: %s, dbname_: %s.\n", 
    //  immutable_db_options_.wal_dir.c_str(), dbname_.c_str());
    // Add log files in wal_dir
    if (immutable_db_options_.wal_dir != dbname_) {
      std::vector<std::string> log_files;
      env_->GetChildren(immutable_db_options_.wal_dir,
                        &log_files);  // Ignore errors
      for (const std::string& log_file : log_files) {
        // hust-cloud
        if (immutable_db_options_.use_wal_stage) {
          uint64_t number;
          FileType type;
          if (ParseFileName(log_file, &number, &type)) {
            if (!WALShouldPurge(number)) {
              continue;
            } else {
              logs_seq_range_.erase(number);
            }
          }
        }

        job_context->full_scan_candidate_files.emplace_back(
            log_file, immutable_db_options_.wal_dir);
      }
    }
    // Add info log files in db_log_dir
    if (!immutable_db_options_.db_log_dir.empty() &&
        immutable_db_options_.db_log_dir != dbname_) {
      std::vector<std::string> info_log_files;
      // Ignore errors
      env_->GetChildren(immutable_db_options_.db_log_dir, &info_log_files);
      for (std::string& log_file : info_log_files) {
        job_context->full_scan_candidate_files.emplace_back(
            log_file, immutable_db_options_.db_log_dir);
      }
    }
  }

  // logs_ is empty when called during recovery, in which case there can't yet
  // be any tracked obsolete logs
  if (!alive_log_files_.empty() && !logs_.empty()) {
    uint64_t min_log_number = job_context->log_number;
    size_t num_alive_log_files = alive_log_files_.size();
    // find newly obsoleted log files
    while (alive_log_files_.begin()->number < min_log_number) {
      auto& earliest = *alive_log_files_.begin();
      // hust-cloud
<<<<<<< HEAD
      //fprintf(stdout, "alive No.%lu.\n", earliest.number);
      if (!WALShouldPurge(earliest.number)) {
        //fprintf(stdout, "should keep.\n");
        break;
      } else {
        //fprintf(stdout, "should delete.\n");
        logs_seq_range_.erase(earliest.number);
=======
      if (immutable_db_options_.use_wal_stage) {
        if (!WALShouldPurge(earliest.number)) {
          break;
        } else {
          logs_seq_range_.erase(earliest.number);
        }
>>>>>>> 9ffae31a
      }

      if (immutable_db_options_.recycle_log_file_num >
          log_recycle_files_.size()) {
        ROCKS_LOG_INFO(immutable_db_options_.info_log,
                       "adding log %" PRIu64 " to recycle list\n",
                       earliest.number);
        log_recycle_files_.push_back(earliest.number);
      } else {
        job_context->log_delete_files.push_back(earliest.number);
      }
      if (job_context->size_log_to_delete == 0) {
        job_context->prev_total_log_size = total_log_size_;
        job_context->num_alive_log_files = num_alive_log_files;
      }
      job_context->size_log_to_delete += earliest.size;
      total_log_size_ -= earliest.size;
      // zhangxin
      //fprintf(stdout, "------------------------minus No.%lu log: %lu, log_size: %lu, real_log_size: %lu.\n",
        //      earliest.number, earliest.size, uint64_t(total_log_size_), 
          //    uint64_t(real_total_log_size_));

      if (two_write_queues_) {
        log_write_mutex_.Lock();
      }
      alive_log_files_.pop_front();
      if (two_write_queues_) {
        log_write_mutex_.Unlock();
      }
      // Current log should always stay alive since it can't have
      // number < MinLogNumber().
      assert(alive_log_files_.size());
    }
    while (!logs_.empty() && logs_.front().number < min_log_number) {
      auto& log = logs_.front();
      if (log.getting_synced) {
        log_sync_cv_.Wait();
        // logs_ could have changed while we were waiting.
        continue;
      }
      logs_to_free_.push_back(log.ReleaseWriter());
      {
        InstrumentedMutexLock wl(&log_write_mutex_);
        logs_.pop_front();
      }
    }
    // Current log cannot be obsolete.
    assert(!logs_.empty());
  }

  // We're just cleaning up for DB::Write().
  assert(job_context->logs_to_free.empty());
  job_context->logs_to_free = logs_to_free_;
  job_context->log_recycle_files.assign(log_recycle_files_.begin(),
                                        log_recycle_files_.end());
  if (job_context->HaveSomethingToDelete()) {
    ++pending_purge_obsolete_files_;
  }
  logs_to_free_.clear();
}

// hust-cloud
bool DBImpl::WALShouldPurge(uint64_t log_number) {
  assert(immutable_db_options_.use_wal_stage);
  mutex_.AssertHeld();
  SequenceNumber log_smallest_seq = logs_seq_range_[log_number].first;
  SequenceNumber log_largest_seq = logs_seq_range_[log_number].second;
  //fprintf(stdout, "log range[%lu-%lu], size: %lu.\n", 
  //  log_smallest_seq, log_largest_seq, logs_seq_range_.size());
  bool should_purge = true;
  if (log_largest_seq == kDisableGlobalSequenceNumber) {
    should_purge = false;
    //fprintf(stdout, "false-1\n");
  } else {
    for (auto cfd : *versions_->GetColumnFamilySet()) {
      if (cfd->IsDropped() || !cfd->initialized() || cfd->NumberLevels() < 1) {
        continue;
      }
      //cfd->current()->storage_info()->PrintLevelInfo();
      // L0
      const auto& level0_files = cfd->current()->storage_info()->LevelFiles(0);
      if (level0_files.size()) {
        SequenceNumber level0_smallest_seq = level0_files.back()->fd.smallest_seqno;
        SequenceNumber level0_largest_seq = level0_files.front()->fd.largest_seqno;
<<<<<<< HEAD
        //fprintf(stdout, "L0 range[%lu-%lu].\n", level0_smallest_seq, level0_largest_seq);
=======
>>>>>>> 9ffae31a
        if (!(level0_largest_seq < log_smallest_seq ||
            level0_smallest_seq > log_largest_seq)) {
          should_purge = false;
          //fprintf(stdout, "false-2\n");
          break;
        }
      }
      // L1
      if (cfd->NumberLevels() < 2) {
        //fprintf(stdout, "no L1.\n");
        continue;
      }
      for (const auto& file : cfd->current()->storage_info()->LevelFiles(1)) {
        if (!file) {
          //fprintf(stdout, "empty file.\n");
          continue;
        }
        //fprintf(stdout, "L1 range[%lu-%lu], size: %lu.\n", 
          //  file->fd.smallest_seqno, file->fd.largest_seqno, file->fd.file_size);
        if (!(file->fd.largest_seqno < log_smallest_seq ||
            file->fd.smallest_seqno > log_largest_seq)) {
          should_purge = false;
          //fprintf(stdout, "false-3\n");
          break;
        }
      }
      if (!should_purge) { break; }
    }
  }
  return should_purge;
}

namespace {
bool CompareCandidateFile(const JobContext::CandidateFileInfo& first,
                          const JobContext::CandidateFileInfo& second) {
  if (first.file_name > second.file_name) {
    return true;
  } else if (first.file_name < second.file_name) {
    return false;
  } else {
    return (first.file_path > second.file_path);
  }
}
};  // namespace

// Delete obsolete files and log status and information of file deletion
void DBImpl::DeleteObsoleteFileImpl(int job_id, const std::string& fname,
                                    const std::string& path_to_sync,
                                    FileType type, uint64_t number) {
  Status file_deletion_status;
  if (type == kTableFile || type == kLogFile) {
    file_deletion_status =
        DeleteDBFile(&immutable_db_options_, fname, path_to_sync,
                     /*force_bg=*/false, /*force_fg=*/!wal_in_db_path_);
  } else {
    file_deletion_status = env_->DeleteFile(fname);
  }
  TEST_SYNC_POINT_CALLBACK("DBImpl::DeleteObsoleteFileImpl:AfterDeletion",
                           &file_deletion_status);
  if (file_deletion_status.ok()) {
    ROCKS_LOG_DEBUG(immutable_db_options_.info_log,
                    "[JOB %d] Delete %s type=%d #%" PRIu64 " -- %s\n", job_id,
                    fname.c_str(), type, number,
                    file_deletion_status.ToString().c_str());
  } else if (env_->FileExists(fname).IsNotFound()) {
    ROCKS_LOG_INFO(
        immutable_db_options_.info_log,
        "[JOB %d] Tried to delete a non-existing file %s type=%d #%" PRIu64
        " -- %s\n",
        job_id, fname.c_str(), type, number,
        file_deletion_status.ToString().c_str());
  } else {
    ROCKS_LOG_ERROR(immutable_db_options_.info_log,
                    "[JOB %d] Failed to delete %s type=%d #%" PRIu64 " -- %s\n",
                    job_id, fname.c_str(), type, number,
                    file_deletion_status.ToString().c_str());
  }
  if (type == kTableFile) {
    EventHelpers::LogAndNotifyTableFileDeletion(
        &event_logger_, job_id, number, fname, file_deletion_status, GetName(),
        immutable_db_options_.listeners);
  }
}

// Diffs the files listed in filenames and those that do not
// belong to live files are possibly removed. Also, removes all the
// files in sst_delete_files and log_delete_files.
// It is not necessary to hold the mutex when invoking this method.
void DBImpl::PurgeObsoleteFiles(JobContext& state, bool schedule_only) {
  //fprintf(stdout, "PurgeObsoleteFiles---------------------------------------\n");
  TEST_SYNC_POINT("DBImpl::PurgeObsoleteFiles:Begin");
  // we'd better have sth to delete
  assert(state.HaveSomethingToDelete());

  // FindObsoleteFiles() should've populated this so nonzero
  assert(state.manifest_file_number != 0);

  // Now, convert live list to an unordered map, WITHOUT mutex held;
  // set is slow.
  std::unordered_map<uint64_t, const FileDescriptor*> sst_live_map;
  for (const FileDescriptor& fd : state.sst_live) {
    sst_live_map[fd.GetNumber()] = &fd;
  }
  std::unordered_set<uint64_t> log_recycle_files_set(
      state.log_recycle_files.begin(), state.log_recycle_files.end());

  auto candidate_files = state.full_scan_candidate_files;
  candidate_files.reserve(
      candidate_files.size() + state.sst_delete_files.size() +
      state.log_delete_files.size() + state.manifest_delete_files.size());
  // We may ignore the dbname when generating the file names.
  const char* kDumbDbName = "";
  for (auto& file : state.sst_delete_files) {
    candidate_files.emplace_back(
        MakeTableFileName(kDumbDbName, file.metadata->fd.GetNumber()),
        file.path);
    if (file.metadata->table_reader_handle) {
      table_cache_->Release(file.metadata->table_reader_handle);
    }
    file.DeleteMetadata();
  }

  for (auto file_num : state.log_delete_files) {
    if (file_num > 0) {
      candidate_files.emplace_back(LogFileName(kDumbDbName, file_num),
                                   immutable_db_options_.wal_dir);
    }
  }
  for (const auto& filename : state.manifest_delete_files) {
    candidate_files.emplace_back(filename, dbname_);
  }

  // dedup state.candidate_files so we don't try to delete the same
  // file twice
  std::sort(candidate_files.begin(), candidate_files.end(),
            CompareCandidateFile);
  candidate_files.erase(
      std::unique(candidate_files.begin(), candidate_files.end()),
      candidate_files.end());

  if (state.prev_total_log_size > 0) {
    ROCKS_LOG_INFO(immutable_db_options_.info_log,
                   "[JOB %d] Try to delete WAL files size %" PRIu64
                   ", prev total WAL file size %" PRIu64
                   ", number of live WAL files %" ROCKSDB_PRIszt ".\n",
                   state.job_id, state.size_log_to_delete,
                   state.prev_total_log_size, state.num_alive_log_files);
  }

  std::vector<std::string> old_info_log_files;
  InfoLogPrefix info_log_prefix(!immutable_db_options_.db_log_dir.empty(),
                                dbname_);

  // File numbers of most recent two OPTIONS file in candidate_files (found in
  // previos FindObsoleteFiles(full_scan=true))
  // At this point, there must not be any duplicate file numbers in
  // candidate_files.
  uint64_t optsfile_num1 = std::numeric_limits<uint64_t>::min();
  uint64_t optsfile_num2 = std::numeric_limits<uint64_t>::min();
  for (const auto& candidate_file : candidate_files) {
    const std::string& fname = candidate_file.file_name;
    uint64_t number;
    FileType type;
    if (!ParseFileName(fname, &number, info_log_prefix.prefix, &type) ||
        type != kOptionsFile) {
      continue;
    }
    if (number > optsfile_num1) {
      optsfile_num2 = optsfile_num1;
      optsfile_num1 = number;
    } else if (number > optsfile_num2) {
      optsfile_num2 = number;
    }
  }

  std::unordered_set<uint64_t> files_to_del;
  for (const auto& candidate_file : candidate_files) {
    const std::string& to_delete = candidate_file.file_name;
    uint64_t number;
    FileType type;
    // Ignore file if we cannot recognize it.
    if (!ParseFileName(to_delete, &number, info_log_prefix.prefix, &type)) {
      continue;
    }

    bool keep = true;
    switch (type) {
      case kLogFile:
        keep = ((number >= state.log_number) ||
                (number == state.prev_log_number) ||
                (log_recycle_files_set.find(number) !=
                 log_recycle_files_set.end()));
        break;
      case kDescriptorFile:
        // Keep my manifest file, and any newer incarnations'
        // (can happen during manifest roll)
        keep = (number >= state.manifest_file_number);
        break;
      case kTableFile:
        // If the second condition is not there, this makes
        // DontDeletePendingOutputs fail
        keep = (sst_live_map.find(number) != sst_live_map.end()) ||
               number >= state.min_pending_output;
        if (!keep) {
          files_to_del.insert(number);
        }
        break;
      case kTempFile:
        // Any temp files that are currently being written to must
        // be recorded in pending_outputs_, which is inserted into "live".
        // Also, SetCurrentFile creates a temp file when writing out new
        // manifest, which is equal to state.pending_manifest_file_number. We
        // should not delete that file
        //
        // TODO(yhchiang): carefully modify the third condition to safely
        //                 remove the temp options files.
        keep = (sst_live_map.find(number) != sst_live_map.end()) ||
               (number == state.pending_manifest_file_number) ||
               (to_delete.find(kOptionsFileNamePrefix) != std::string::npos);
        break;
      case kInfoLogFile:
        keep = true;
        if (number != 0) {
          old_info_log_files.push_back(to_delete);
        }
        break;
      case kOptionsFile:
        keep = (number >= optsfile_num2);
        TEST_SYNC_POINT_CALLBACK(
            "DBImpl::PurgeObsoleteFiles:CheckOptionsFiles:1",
            reinterpret_cast<void*>(&number));
        TEST_SYNC_POINT_CALLBACK(
            "DBImpl::PurgeObsoleteFiles:CheckOptionsFiles:2",
            reinterpret_cast<void*>(&keep));
        break;
      case kCurrentFile:
      case kDBLockFile:
      case kIdentityFile:
      case kMetaDatabase:
      case kBlobFile:
        keep = true;
        break;
    }

    if (keep) {
      continue;
    }

    std::string fname;
    std::string dir_to_sync;
    if (type == kTableFile) {
      // evict from cache
      TableCache::Evict(table_cache_.get(), number);
      fname = MakeTableFileName(candidate_file.file_path, number);
      dir_to_sync = candidate_file.file_path;
    } else {
      dir_to_sync =
          (type == kLogFile) ? immutable_db_options_.wal_dir : dbname_;
      fname = dir_to_sync +
              ((!dir_to_sync.empty() && dir_to_sync.back() == '/') ||
                       (!to_delete.empty() && to_delete.front() == '/')
                   ? ""
                   : "/") +
              to_delete;
    }

#ifndef ROCKSDB_LITE
    if (type == kLogFile && (immutable_db_options_.wal_ttl_seconds > 0 ||
                             immutable_db_options_.wal_size_limit_mb > 0)) {
      wal_manager_.ArchiveWALFile(fname, number);
      continue;
    } else if (type == kLogFile) { // zhangxin
      uint64_t file_size = 0;
      Status s = env_->GetFileSize(fname, &file_size);
      if (s.ok()) {
        real_total_log_size_ -= file_size;
        //fprintf(stdout, "------------------------purge wal: %s, size: %lu, total_size: %lu. real_size: %lu.\n", 
          //      fname.c_str(), file_size, uint64_t(total_log_size_),
            //    uint64_t(real_total_log_size_));
      } else {
        ROCKS_LOG_ERROR(immutable_db_options_.info_log,
                        "Unable to get file size: %s: %s", fname.c_str(),
                        s.ToString().c_str());
        return;
      }
    }
#endif  // !ROCKSDB_LITE

    for (const auto w : state.logs_to_free) {
      // TODO: maybe check the return value of Close.
      w->Close();
    }

    // zhangxin
    if (log_numbers_.count(number)) {
      log_numbers_.erase(number);
      //fprintf(stdout, "delete %lu, size: %lu.\n", number, log_numbers_.size());
    }

    Status file_deletion_status;
    if (schedule_only) {
      InstrumentedMutexLock guard_lock(&mutex_);
      SchedulePendingPurge(fname, dir_to_sync, type, number, state.job_id);
    } else {
      DeleteObsoleteFileImpl(state.job_id, fname, dir_to_sync, type, number);
    }
  }

  {
    // After purging obsolete files, remove them from files_grabbed_for_purge_.
    // Use a temporary vector to perform bulk deletion via swap.
    InstrumentedMutexLock guard_lock(&mutex_);
    autovector<uint64_t> to_be_removed;
    for (auto fn : files_grabbed_for_purge_) {
      if (files_to_del.count(fn) != 0) {
        to_be_removed.emplace_back(fn);
      }
    }
    for (auto fn : to_be_removed) {
      files_grabbed_for_purge_.erase(fn);
    }
  }

  // Delete old info log files.
  size_t old_info_log_file_count = old_info_log_files.size();
  if (old_info_log_file_count != 0 &&
      old_info_log_file_count >= immutable_db_options_.keep_log_file_num) {
    std::sort(old_info_log_files.begin(), old_info_log_files.end());
    size_t end =
        old_info_log_file_count - immutable_db_options_.keep_log_file_num;
    for (unsigned int i = 0; i <= end; i++) {
      std::string& to_delete = old_info_log_files.at(i);
      std::string full_path_to_delete =
          (immutable_db_options_.db_log_dir.empty()
               ? dbname_
               : immutable_db_options_.db_log_dir) +
          "/" + to_delete;
      ROCKS_LOG_INFO(immutable_db_options_.info_log,
                     "[JOB %d] Delete info log file %s\n", state.job_id,
                     full_path_to_delete.c_str());
      Status s = env_->DeleteFile(full_path_to_delete);
      if (!s.ok()) {
        if (env_->FileExists(full_path_to_delete).IsNotFound()) {
          ROCKS_LOG_INFO(
              immutable_db_options_.info_log,
              "[JOB %d] Tried to delete non-existing info log file %s FAILED "
              "-- %s\n",
              state.job_id, to_delete.c_str(), s.ToString().c_str());
        } else {
          ROCKS_LOG_ERROR(immutable_db_options_.info_log,
                          "[JOB %d] Delete info log file %s FAILED -- %s\n",
                          state.job_id, to_delete.c_str(),
                          s.ToString().c_str());
        }
      }
    }
  }
#ifndef ROCKSDB_LITE
  wal_manager_.PurgeObsoleteWALFiles(&log_numbers_, &real_total_log_size_); // zhangxin
#endif  // ROCKSDB_LITE
  LogFlush(immutable_db_options_.info_log);
  InstrumentedMutexLock l(&mutex_);
  --pending_purge_obsolete_files_;
  assert(pending_purge_obsolete_files_ >= 0);
  if (pending_purge_obsolete_files_ == 0) {
    bg_cv_.SignalAll();
  }
  TEST_SYNC_POINT("DBImpl::PurgeObsoleteFiles:End");
}

void DBImpl::DeleteObsoleteFiles() {
  mutex_.AssertHeld();
  JobContext job_context(next_job_id_.fetch_add(1));
  FindObsoleteFiles(&job_context, true);

  mutex_.Unlock();
  if (job_context.HaveSomethingToDelete()) {
    PurgeObsoleteFiles(job_context);
  }
  job_context.Clean();
  mutex_.Lock();
}

uint64_t FindMinPrepLogReferencedByMemTable(
    VersionSet* vset, const ColumnFamilyData* cfd_to_flush,
    const autovector<MemTable*>& memtables_to_flush) {
  uint64_t min_log = 0;

  // we must look through the memtables for two phase transactions
  // that have been committed but not yet flushed
  for (auto loop_cfd : *vset->GetColumnFamilySet()) {
    if (loop_cfd->IsDropped() || loop_cfd == cfd_to_flush) {
      continue;
    }

    auto log = loop_cfd->imm()->PrecomputeMinLogContainingPrepSection(
        memtables_to_flush);

    if (log > 0 && (min_log == 0 || log < min_log)) {
      min_log = log;
    }

    log = loop_cfd->mem()->GetMinLogContainingPrepSection();

    if (log > 0 && (min_log == 0 || log < min_log)) {
      min_log = log;
    }
  }

  return min_log;
}

uint64_t PrecomputeMinLogNumberToKeep(
    VersionSet* vset, const ColumnFamilyData& cfd_to_flush,
    autovector<VersionEdit*> edit_list,
    const autovector<MemTable*>& memtables_to_flush,
    LogsWithPrepTracker* prep_tracker) {
  assert(vset != nullptr);
  assert(prep_tracker != nullptr);
  // Calculate updated min_log_number_to_keep
  // Since the function should only be called in 2pc mode, log number in
  // the version edit should be sufficient.

  // Precompute the min log number containing unflushed data for the column
  // family being flushed (`cfd_to_flush`).
  uint64_t cf_min_log_number_to_keep = 0;
  for (auto& e : edit_list) {
    if (e->has_log_number()) {
      cf_min_log_number_to_keep =
          std::max(cf_min_log_number_to_keep, e->log_number());
    }
  }
  if (cf_min_log_number_to_keep == 0) {
    // No version edit contains information on log number. The log number
    // for this column family should stay the same as it is.
    cf_min_log_number_to_keep = cfd_to_flush.GetLogNumber();
  }

  // Get min log number containing unflushed data for other column families.
  uint64_t min_log_number_to_keep =
      vset->PreComputeMinLogNumberWithUnflushedData(&cfd_to_flush);
  if (cf_min_log_number_to_keep != 0) {
    min_log_number_to_keep =
        std::min(cf_min_log_number_to_keep, min_log_number_to_keep);
  }

  // if are 2pc we must consider logs containing prepared
  // sections of outstanding transactions.
  //
  // We must check min logs with outstanding prep before we check
  // logs references by memtables because a log referenced by the
  // first data structure could transition to the second under us.
  //
  // TODO: iterating over all column families under db mutex.
  // should find more optimal solution
  auto min_log_in_prep_heap =
      prep_tracker->FindMinLogContainingOutstandingPrep();

  if (min_log_in_prep_heap != 0 &&
      min_log_in_prep_heap < min_log_number_to_keep) {
    min_log_number_to_keep = min_log_in_prep_heap;
  }

  uint64_t min_log_refed_by_mem = FindMinPrepLogReferencedByMemTable(
      vset, &cfd_to_flush, memtables_to_flush);

  if (min_log_refed_by_mem != 0 &&
      min_log_refed_by_mem < min_log_number_to_keep) {
    min_log_number_to_keep = min_log_refed_by_mem;
  }
  return min_log_number_to_keep;
}

}  // namespace rocksdb<|MERGE_RESOLUTION|>--- conflicted
+++ resolved
@@ -217,22 +217,15 @@
     while (alive_log_files_.begin()->number < min_log_number) {
       auto& earliest = *alive_log_files_.begin();
       // hust-cloud
-<<<<<<< HEAD
       //fprintf(stdout, "alive No.%lu.\n", earliest.number);
-      if (!WALShouldPurge(earliest.number)) {
-        //fprintf(stdout, "should keep.\n");
-        break;
-      } else {
-        //fprintf(stdout, "should delete.\n");
-        logs_seq_range_.erase(earliest.number);
-=======
       if (immutable_db_options_.use_wal_stage) {
         if (!WALShouldPurge(earliest.number)) {
+          //fprintf(stdout, "should keep.\n");
           break;
         } else {
+        //fprintf(stdout, "should delete.\n");
           logs_seq_range_.erase(earliest.number);
         }
->>>>>>> 9ffae31a
       }
 
       if (immutable_db_options_.recycle_log_file_num >
@@ -317,10 +310,7 @@
       if (level0_files.size()) {
         SequenceNumber level0_smallest_seq = level0_files.back()->fd.smallest_seqno;
         SequenceNumber level0_largest_seq = level0_files.front()->fd.largest_seqno;
-<<<<<<< HEAD
         //fprintf(stdout, "L0 range[%lu-%lu].\n", level0_smallest_seq, level0_largest_seq);
-=======
->>>>>>> 9ffae31a
         if (!(level0_largest_seq < log_smallest_seq ||
             level0_smallest_seq > log_largest_seq)) {
           should_purge = false;
