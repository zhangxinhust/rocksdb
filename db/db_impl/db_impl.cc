--- conflicted
+++ resolved
@@ -3310,10 +3310,7 @@
         uint64_t number;
         FileType type;
         if (ParseFileName(md.name, &number, &type)) {
-<<<<<<< HEAD
           fprintf(stdout, "Delete %s since this sst non-exist.\n", md.name.c_str());
-=======
->>>>>>> 6c0f10cc
           ColumnFamilyData *cfd = versions_->GetColumnFamilySet()->GetColumnFamily(md.column_family_name);
           VersionEdit edit;
           edit.SetColumnFamily(cfd->GetID());
@@ -3326,10 +3323,6 @@
         } else {
           corruption_messages += "Cant parse file " + md.name + "\n";
         }
-<<<<<<< HEAD
-
-=======
->>>>>>> 6c0f10cc
       } else {
         corruption_messages +=
             "Can't access " + md.name + ": " + s.ToString() + "\n";
