//  Copyright (c) 2011-present, Facebook, Inc.  All rights reserved.
//  This source code is licensed under both the GPLv2 (found in the
//  COPYING file in the root directory) and Apache 2.0 License
//  (found in the LICENSE.Apache file in the root directory).
//
// Copyright (c) 2011 The LevelDB Authors. All rights reserved.
// Use of this source code is governed by a BSD-style license that can be
// found in the LICENSE file. See the AUTHORS file for names of contributors.

#include "db/version_set.h"

#include <stdio.h>
#include <algorithm>
#include <array>
#include <cinttypes>
#include <list>
#include <map>
#include <set>
#include <string>
#include <unordered_map>
#include <vector>
#include "compaction/compaction.h"
#include "db/internal_stats.h"
#include "db/log_reader.h"
#include "db/log_writer.h"
#include "db/memtable.h"
#include "db/merge_context.h"
#include "db/merge_helper.h"
#include "db/pinned_iterators_manager.h"
#include "db/table_cache.h"
#include "db/version_builder.h"
#include "file/filename.h"
#include "monitoring/file_read_sample.h"
#include "monitoring/perf_context_imp.h"
#include "monitoring/persistent_stats_history.h"
#include "rocksdb/env.h"
#include "rocksdb/merge_operator.h"
#include "rocksdb/write_buffer_manager.h"
#include "table/format.h"
#include "table/get_context.h"
#include "table/internal_iterator.h"
#include "table/merging_iterator.h"
#include "table/meta_blocks.h"
#include "table/multiget_context.h"
#include "table/plain/plain_table_factory.h"
#include "table/table_reader.h"
#include "table/two_level_iterator.h"
#include "test_util/sync_point.h"
#include "util/coding.h"
#include "util/file_reader_writer.h"
#include "util/stop_watch.h"
#include "util/string_util.h"
#include "util/user_comparator_wrapper.h"

namespace rocksdb {

namespace {

// Find File in LevelFilesBrief data structure
// Within an index range defined by left and right
int FindFileInRange(const InternalKeyComparator& icmp,
    const LevelFilesBrief& file_level,
    const Slice& key,
    uint32_t left,
    uint32_t right) {
  auto cmp = [&](const FdWithKeyRange& f, const Slice& k) -> bool {
    return icmp.InternalKeyComparator::Compare(f.largest_key, k) < 0;
  };
  const auto &b = file_level.files;
  return static_cast<int>(std::lower_bound(b + left,
                                           b + right, key, cmp) - b);
}

Status OverlapWithIterator(const Comparator* ucmp,
    const Slice& smallest_user_key,
    const Slice& largest_user_key,
    InternalIterator* iter,
    bool* overlap) {
  InternalKey range_start(smallest_user_key, kMaxSequenceNumber,
                          kValueTypeForSeek);
  iter->Seek(range_start.Encode());
  if (!iter->status().ok()) {
    return iter->status();
  }

  *overlap = false;
  if (iter->Valid()) {
    ParsedInternalKey seek_result;
    if (!ParseInternalKey(iter->key(), &seek_result)) {
      return Status::Corruption("DB have corrupted keys");
    }

    if (ucmp->CompareWithoutTimestamp(seek_result.user_key, largest_user_key) <=
        0) {
      *overlap = true;
    }
  }

  return iter->status();
}

// Class to help choose the next file to search for the particular key.
// Searches and returns files level by level.
// We can search level-by-level since entries never hop across
// levels. Therefore we are guaranteed that if we find data
// in a smaller level, later levels are irrelevant (unless we
// are MergeInProgress).
class FilePicker {
 public:
  FilePicker(std::vector<FileMetaData*>* files, const Slice& user_key,
             const Slice& ikey, autovector<LevelFilesBrief>* file_levels,
             unsigned int num_levels, FileIndexer* file_indexer,
             const Comparator* user_comparator,
             const InternalKeyComparator* internal_comparator)
      : num_levels_(num_levels),
        curr_level_(static_cast<unsigned int>(-1)),
        returned_file_level_(static_cast<unsigned int>(-1)),
        hit_file_level_(static_cast<unsigned int>(-1)),
        search_left_bound_(0),
        search_right_bound_(FileIndexer::kLevelMaxIndex),
#ifndef NDEBUG
        files_(files),
#endif
        level_files_brief_(file_levels),
        is_hit_file_last_in_level_(false),
        curr_file_level_(nullptr),
        user_key_(user_key),
        ikey_(ikey),
        file_indexer_(file_indexer),
        user_comparator_(user_comparator),
        internal_comparator_(internal_comparator) {
#ifdef NDEBUG
    (void)files;
#endif
    // Setup member variables to search first level.
    search_ended_ = !PrepareNextLevel();
    if (!search_ended_) {
      // Prefetch Level 0 table data to avoid cache miss if possible.
      for (unsigned int i = 0; i < (*level_files_brief_)[0].num_files; ++i) {
        auto* r = (*level_files_brief_)[0].files[i].fd.table_reader;
        if (r) {
          r->Prepare(ikey);
        }
      }
    }
  }

  int GetCurrentLevel() const { return curr_level_; }

  FdWithKeyRange* GetNextFile() {
    while (!search_ended_) {  // Loops over different levels.
      while (curr_index_in_curr_level_ < curr_file_level_->num_files) {
        // Loops over all files in current level.
        FdWithKeyRange* f = &curr_file_level_->files[curr_index_in_curr_level_];
        hit_file_level_ = curr_level_;
        is_hit_file_last_in_level_ =
            curr_index_in_curr_level_ == curr_file_level_->num_files - 1;
        int cmp_largest = -1;

        // Do key range filtering of files or/and fractional cascading if:
        // (1) not all the files are in level 0, or
        // (2) there are more than 3 current level files
        // If there are only 3 or less current level files in the system, we skip
        // the key range filtering. In this case, more likely, the system is
        // highly tuned to minimize number of tables queried by each query,
        // so it is unlikely that key range filtering is more efficient than
        // querying the files.
        if (num_levels_ > 1 || curr_file_level_->num_files > 3) {
          // Check if key is within a file's range. If search left bound and
          // right bound point to the same find, we are sure key falls in
          // range.
          assert(curr_level_ == 0 ||
                 curr_index_in_curr_level_ == start_index_in_curr_level_ ||
                 user_comparator_->CompareWithoutTimestamp(
                     user_key_, ExtractUserKey(f->smallest_key)) <= 0);

          int cmp_smallest = user_comparator_->CompareWithoutTimestamp(
              user_key_, ExtractUserKey(f->smallest_key));
          if (cmp_smallest >= 0) {
            cmp_largest = user_comparator_->CompareWithoutTimestamp(
                user_key_, ExtractUserKey(f->largest_key));
          }

          // Setup file search bound for the next level based on the
          // comparison results
          if (curr_level_ > 0) {
            file_indexer_->GetNextLevelIndex(curr_level_,
                                            curr_index_in_curr_level_,
                                            cmp_smallest, cmp_largest,
                                            &search_left_bound_,
                                            &search_right_bound_);
          }
          // Key falls out of current file's range
          if (cmp_smallest < 0 || cmp_largest > 0) {
            if (curr_level_ == 0) {
              ++curr_index_in_curr_level_;
              continue;
            } else {
              // Search next level.
              break;
            }
          }
        }
#ifndef NDEBUG
        // Sanity check to make sure that the files are correctly sorted
        if (prev_file_) {
          if (curr_level_ != 0) {
            int comp_sign = internal_comparator_->Compare(
                prev_file_->largest_key, f->smallest_key);
            assert(comp_sign < 0);
          } else {
            // level == 0, the current file cannot be newer than the previous
            // one. Use compressed data structure, has no attribute seqNo
            assert(curr_index_in_curr_level_ > 0);
            assert(!NewestFirstBySeqNo(files_[0][curr_index_in_curr_level_],
                  files_[0][curr_index_in_curr_level_-1]));
          }
        }
        prev_file_ = f;
#endif
        returned_file_level_ = curr_level_;
        if (curr_level_ > 0 && cmp_largest < 0) {
          // No more files to search in this level.
          search_ended_ = !PrepareNextLevel();
        } else {
          ++curr_index_in_curr_level_;
        }
        return f;
      }
      // Start searching next level.
      search_ended_ = !PrepareNextLevel();
    }
    // Search ended.
    return nullptr;
  }

  // getter for current file level
  // for GET_HIT_L0, GET_HIT_L1 & GET_HIT_L2_AND_UP counts
  unsigned int GetHitFileLevel() { return hit_file_level_; }

  // Returns true if the most recent "hit file" (i.e., one returned by
  // GetNextFile()) is at the last index in its level.
  bool IsHitFileLastInLevel() { return is_hit_file_last_in_level_; }

 private:
  unsigned int num_levels_;
  unsigned int curr_level_;
  unsigned int returned_file_level_;
  unsigned int hit_file_level_;
  int32_t search_left_bound_;
  int32_t search_right_bound_;
#ifndef NDEBUG
  std::vector<FileMetaData*>* files_;
#endif
  autovector<LevelFilesBrief>* level_files_brief_;
  bool search_ended_;
  bool is_hit_file_last_in_level_;
  LevelFilesBrief* curr_file_level_;
  unsigned int curr_index_in_curr_level_;
  unsigned int start_index_in_curr_level_;
  Slice user_key_;
  Slice ikey_;
  FileIndexer* file_indexer_;
  const Comparator* user_comparator_;
  const InternalKeyComparator* internal_comparator_;
#ifndef NDEBUG
  FdWithKeyRange* prev_file_;
#endif

  // Setup local variables to search next level.
  // Returns false if there are no more levels to search.
  bool PrepareNextLevel() {
    curr_level_++;
    while (curr_level_ < num_levels_) {
      curr_file_level_ = &(*level_files_brief_)[curr_level_];
      if (curr_file_level_->num_files == 0) {
        // When current level is empty, the search bound generated from upper
        // level must be [0, -1] or [0, FileIndexer::kLevelMaxIndex] if it is
        // also empty.
        assert(search_left_bound_ == 0);
        assert(search_right_bound_ == -1 ||
               search_right_bound_ == FileIndexer::kLevelMaxIndex);
        // Since current level is empty, it will need to search all files in
        // the next level
        search_left_bound_ = 0;
        search_right_bound_ = FileIndexer::kLevelMaxIndex;
        curr_level_++;
        continue;
      }

      // Some files may overlap each other. We find
      // all files that overlap user_key and process them in order from
      // newest to oldest. In the context of merge-operator, this can occur at
      // any level. Otherwise, it only occurs at Level-0 (since Put/Deletes
      // are always compacted into a single entry).
      int32_t start_index;
      if (curr_level_ == 0) {
        // On Level-0, we read through all files to check for overlap.
        start_index = 0;
      } else {
        // On Level-n (n>=1), files are sorted. Binary search to find the
        // earliest file whose largest key >= ikey. Search left bound and
        // right bound are used to narrow the range.
        if (search_left_bound_ <= search_right_bound_) {
          if (search_right_bound_ == FileIndexer::kLevelMaxIndex) {
            search_right_bound_ =
                static_cast<int32_t>(curr_file_level_->num_files) - 1;
          }
          // `search_right_bound_` is an inclusive upper-bound, but since it was
          // determined based on user key, it is still possible the lookup key
          // falls to the right of `search_right_bound_`'s corresponding file.
          // So, pass a limit one higher, which allows us to detect this case.
          start_index =
              FindFileInRange(*internal_comparator_, *curr_file_level_, ikey_,
                              static_cast<uint32_t>(search_left_bound_),
                              static_cast<uint32_t>(search_right_bound_) + 1);
          if (start_index == search_right_bound_ + 1) {
            // `ikey_` comes after `search_right_bound_`. The lookup key does
            // not exist on this level, so let's skip this level and do a full
            // binary search on the next level.
            search_left_bound_ = 0;
            search_right_bound_ = FileIndexer::kLevelMaxIndex;
            curr_level_++;
            continue;
          }
        } else {
          // search_left_bound > search_right_bound, key does not exist in
          // this level. Since no comparison is done in this level, it will
          // need to search all files in the next level.
          search_left_bound_ = 0;
          search_right_bound_ = FileIndexer::kLevelMaxIndex;
          curr_level_++;
          continue;
        }
      }
      start_index_in_curr_level_ = start_index;
      curr_index_in_curr_level_ = start_index;
#ifndef NDEBUG
      prev_file_ = nullptr;
#endif
      return true;
    }
    // curr_level_ = num_levels_. So, no more levels to search.
    return false;
  }
};

class FilePickerMultiGet {
 private:
  struct FilePickerContext;

 public:
  FilePickerMultiGet(MultiGetRange* range,
                     autovector<LevelFilesBrief>* file_levels,
                     unsigned int num_levels, FileIndexer* file_indexer,
                     const Comparator* user_comparator,
                     const InternalKeyComparator* internal_comparator)
      : num_levels_(num_levels),
        curr_level_(static_cast<unsigned int>(-1)),
        returned_file_level_(static_cast<unsigned int>(-1)),
        hit_file_level_(static_cast<unsigned int>(-1)),
        range_(range),
        batch_iter_(range->begin()),
        batch_iter_prev_(range->begin()),
        maybe_repeat_key_(false),
        current_level_range_(*range, range->begin(), range->end()),
        current_file_range_(*range, range->begin(), range->end()),
        level_files_brief_(file_levels),
        is_hit_file_last_in_level_(false),
        curr_file_level_(nullptr),
        file_indexer_(file_indexer),
        user_comparator_(user_comparator),
        internal_comparator_(internal_comparator) {
    for (auto iter = range_->begin(); iter != range_->end(); ++iter) {
      fp_ctx_array_[iter.index()] =
          FilePickerContext(0, FileIndexer::kLevelMaxIndex);
    }

    // Setup member variables to search first level.
    search_ended_ = !PrepareNextLevel();
    if (!search_ended_) {
      // REVISIT
      // Prefetch Level 0 table data to avoid cache miss if possible.
      // As of now, only PlainTableReader and CuckooTableReader do any
      // prefetching. This may not be necessary anymore once we implement
      // batching in those table readers
      for (unsigned int i = 0; i < (*level_files_brief_)[0].num_files; ++i) {
        auto* r = (*level_files_brief_)[0].files[i].fd.table_reader;
        if (r) {
          for (auto iter = range_->begin(); iter != range_->end(); ++iter) {
            r->Prepare(iter->ikey);
          }
        }
      }
    }
  }

  int GetCurrentLevel() const { return curr_level_; }

  // Iterates through files in the current level until it finds a file that
  // contains atleast one key from the MultiGet batch
  bool GetNextFileInLevelWithKeys(MultiGetRange* next_file_range,
                                  size_t* file_index, FdWithKeyRange** fd,
                                  bool* is_last_key_in_file) {
    size_t curr_file_index = *file_index;
    FdWithKeyRange* f = nullptr;
    bool file_hit = false;
    int cmp_largest = -1;
    if (curr_file_index >= curr_file_level_->num_files) {
      // In the unlikely case the next key is a duplicate of the current key,
      // and the current key is the last in the level and the internal key
      // was not found, we need to skip lookup for the remaining keys and
      // reset the search bounds
      if (batch_iter_ != current_level_range_.end()) {
        ++batch_iter_;
        for (; batch_iter_ != current_level_range_.end(); ++batch_iter_) {
          struct FilePickerContext& fp_ctx = fp_ctx_array_[batch_iter_.index()];
          fp_ctx.search_left_bound = 0;
          fp_ctx.search_right_bound = FileIndexer::kLevelMaxIndex;
        }
      }
      return false;
    }
    // Loops over keys in the MultiGet batch until it finds a file with
    // atleast one of the keys. Then it keeps moving forward until the
    // last key in the batch that falls in that file
    while (batch_iter_ != current_level_range_.end() &&
           (fp_ctx_array_[batch_iter_.index()].curr_index_in_curr_level ==
                curr_file_index ||
            !file_hit)) {
      struct FilePickerContext& fp_ctx = fp_ctx_array_[batch_iter_.index()];
      f = &curr_file_level_->files[fp_ctx.curr_index_in_curr_level];
      Slice& user_key = batch_iter_->ukey;

      // Do key range filtering of files or/and fractional cascading if:
      // (1) not all the files are in level 0, or
      // (2) there are more than 3 current level files
      // If there are only 3 or less current level files in the system, we
      // skip the key range filtering. In this case, more likely, the system
      // is highly tuned to minimize number of tables queried by each query,
      // so it is unlikely that key range filtering is more efficient than
      // querying the files.
      if (num_levels_ > 1 || curr_file_level_->num_files > 3) {
        // Check if key is within a file's range. If search left bound and
        // right bound point to the same find, we are sure key falls in
        // range.
        assert(curr_level_ == 0 ||
               fp_ctx.curr_index_in_curr_level ==
                   fp_ctx.start_index_in_curr_level ||
               user_comparator_->Compare(user_key,
                                         ExtractUserKey(f->smallest_key)) <= 0);

        int cmp_smallest = user_comparator_->Compare(
            user_key, ExtractUserKey(f->smallest_key));
        if (cmp_smallest >= 0) {
          cmp_largest = user_comparator_->Compare(
              user_key, ExtractUserKey(f->largest_key));
        } else {
          cmp_largest = -1;
        }

        // Setup file search bound for the next level based on the
        // comparison results
        if (curr_level_ > 0) {
          file_indexer_->GetNextLevelIndex(
              curr_level_, fp_ctx.curr_index_in_curr_level, cmp_smallest,
              cmp_largest, &fp_ctx.search_left_bound,
              &fp_ctx.search_right_bound);
        }
        // Key falls out of current file's range
        if (cmp_smallest < 0 || cmp_largest > 0) {
          next_file_range->SkipKey(batch_iter_);
        } else {
          file_hit = true;
        }
      } else {
        file_hit = true;
      }
      if (cmp_largest == 0) {
        // cmp_largest is 0, which means the next key will not be in this
        // file, so stop looking further. Also don't increment megt_iter_
        // as we may have to look for this key in the next file if we don't
        // find it in this one
        break;
      } else {
        if (curr_level_ == 0) {
          // We need to look through all files in level 0
          ++fp_ctx.curr_index_in_curr_level;
        }
        ++batch_iter_;
      }
      if (!file_hit) {
        curr_file_index =
            (batch_iter_ != current_level_range_.end())
                ? fp_ctx_array_[batch_iter_.index()].curr_index_in_curr_level
                : curr_file_level_->num_files;
      }
    }

    *fd = f;
    *file_index = curr_file_index;
    *is_last_key_in_file = cmp_largest == 0;
    return file_hit;
  }

  FdWithKeyRange* GetNextFile() {
    while (!search_ended_) {
      // Start searching next level.
      if (batch_iter_ == current_level_range_.end()) {
        search_ended_ = !PrepareNextLevel();
        continue;
      } else {
        if (maybe_repeat_key_) {
          maybe_repeat_key_ = false;
          // Check if we found the final value for the last key in the
          // previous lookup range. If we did, then there's no need to look
          // any further for that key, so advance batch_iter_. Else, keep
          // batch_iter_ positioned on that key so we look it up again in
          // the next file
          // For L0, always advance the key because we will look in the next
          // file regardless for all keys not found yet
          if (current_level_range_.CheckKeyDone(batch_iter_) ||
              curr_level_ == 0) {
            ++batch_iter_;
          }
        }
        // batch_iter_prev_ will become the start key for the next file
        // lookup
        batch_iter_prev_ = batch_iter_;
      }

      MultiGetRange next_file_range(current_level_range_, batch_iter_prev_,
                                    current_level_range_.end());
      size_t curr_file_index =
          (batch_iter_ != current_level_range_.end())
              ? fp_ctx_array_[batch_iter_.index()].curr_index_in_curr_level
              : curr_file_level_->num_files;
      FdWithKeyRange* f;
      bool is_last_key_in_file;
      if (!GetNextFileInLevelWithKeys(&next_file_range, &curr_file_index, &f,
                                      &is_last_key_in_file)) {
        search_ended_ = !PrepareNextLevel();
      } else {
        MultiGetRange::Iterator upper_key = batch_iter_;
        if (is_last_key_in_file) {
          // Since cmp_largest is 0, batch_iter_ still points to the last key
          // that falls in this file, instead of the next one. Increment
          // upper_key so we can set the range properly for SST MultiGet
          ++upper_key;
          ++(fp_ctx_array_[batch_iter_.index()].curr_index_in_curr_level);
          maybe_repeat_key_ = true;
        }
        // Set the range for this file
        current_file_range_ =
            MultiGetRange(next_file_range, batch_iter_prev_, upper_key);
        returned_file_level_ = curr_level_;
        hit_file_level_ = curr_level_;
        is_hit_file_last_in_level_ =
            curr_file_index == curr_file_level_->num_files - 1;
        return f;
      }
    }

    // Search ended
    return nullptr;
  }

  // getter for current file level
  // for GET_HIT_L0, GET_HIT_L1 & GET_HIT_L2_AND_UP counts
  unsigned int GetHitFileLevel() { return hit_file_level_; }

  // Returns true if the most recent "hit file" (i.e., one returned by
  // GetNextFile()) is at the last index in its level.
  bool IsHitFileLastInLevel() { return is_hit_file_last_in_level_; }

  const MultiGetRange& CurrentFileRange() { return current_file_range_; }

 private:
  unsigned int num_levels_;
  unsigned int curr_level_;
  unsigned int returned_file_level_;
  unsigned int hit_file_level_;

  struct FilePickerContext {
    int32_t search_left_bound;
    int32_t search_right_bound;
    unsigned int curr_index_in_curr_level;
    unsigned int start_index_in_curr_level;

    FilePickerContext(int32_t left, int32_t right)
        : search_left_bound(left), search_right_bound(right),
          curr_index_in_curr_level(0), start_index_in_curr_level(0) {}

    FilePickerContext() = default;
  };
  std::array<FilePickerContext, MultiGetContext::MAX_BATCH_SIZE> fp_ctx_array_;
  MultiGetRange* range_;
  // Iterator to iterate through the keys in a MultiGet batch, that gets reset
  // at the beginning of each level. Each call to GetNextFile() will position
  // batch_iter_ at or right after the last key that was found in the returned
  // SST file
  MultiGetRange::Iterator batch_iter_;
  // An iterator that records the previous position of batch_iter_, i.e last
  // key found in the previous SST file, in order to serve as the start of
  // the batch key range for the next SST file
  MultiGetRange::Iterator batch_iter_prev_;
  bool maybe_repeat_key_;
  MultiGetRange current_level_range_;
  MultiGetRange current_file_range_;
  autovector<LevelFilesBrief>* level_files_brief_;
  bool search_ended_;
  bool is_hit_file_last_in_level_;
  LevelFilesBrief* curr_file_level_;
  FileIndexer* file_indexer_;
  const Comparator* user_comparator_;
  const InternalKeyComparator* internal_comparator_;

  // Setup local variables to search next level.
  // Returns false if there are no more levels to search.
  bool PrepareNextLevel() {
    if (curr_level_ == 0) {
      MultiGetRange::Iterator mget_iter = current_level_range_.begin();
      if (fp_ctx_array_[mget_iter.index()].curr_index_in_curr_level <
          curr_file_level_->num_files) {
        batch_iter_prev_ = current_level_range_.begin();
        batch_iter_ = current_level_range_.begin();
        return true;
      }
    }

    curr_level_++;
    // Reset key range to saved value
    while (curr_level_ < num_levels_) {
      bool level_contains_keys = false;
      curr_file_level_ = &(*level_files_brief_)[curr_level_];
      if (curr_file_level_->num_files == 0) {
        // When current level is empty, the search bound generated from upper
        // level must be [0, -1] or [0, FileIndexer::kLevelMaxIndex] if it is
        // also empty.

        for (auto mget_iter = current_level_range_.begin();
             mget_iter != current_level_range_.end(); ++mget_iter) {
          struct FilePickerContext& fp_ctx = fp_ctx_array_[mget_iter.index()];

          assert(fp_ctx.search_left_bound == 0);
          assert(fp_ctx.search_right_bound == -1 ||
                 fp_ctx.search_right_bound == FileIndexer::kLevelMaxIndex);
          // Since current level is empty, it will need to search all files in
          // the next level
          fp_ctx.search_left_bound = 0;
          fp_ctx.search_right_bound = FileIndexer::kLevelMaxIndex;
        }
        // Skip all subsequent empty levels
        do {
          ++curr_level_;
        } while ((curr_level_ < num_levels_) &&
                 (*level_files_brief_)[curr_level_].num_files == 0);
        continue;
      }

      // Some files may overlap each other. We find
      // all files that overlap user_key and process them in order from
      // newest to oldest. In the context of merge-operator, this can occur at
      // any level. Otherwise, it only occurs at Level-0 (since Put/Deletes
      // are always compacted into a single entry).
      int32_t start_index = -1;
      current_level_range_ =
          MultiGetRange(*range_, range_->begin(), range_->end());
      for (auto mget_iter = current_level_range_.begin();
           mget_iter != current_level_range_.end(); ++mget_iter) {
        struct FilePickerContext& fp_ctx = fp_ctx_array_[mget_iter.index()];
        if (curr_level_ == 0) {
          // On Level-0, we read through all files to check for overlap.
          start_index = 0;
          level_contains_keys = true;
        } else {
          // On Level-n (n>=1), files are sorted. Binary search to find the
          // earliest file whose largest key >= ikey. Search left bound and
          // right bound are used to narrow the range.
          if (fp_ctx.search_left_bound <= fp_ctx.search_right_bound) {
            if (fp_ctx.search_right_bound == FileIndexer::kLevelMaxIndex) {
              fp_ctx.search_right_bound =
                  static_cast<int32_t>(curr_file_level_->num_files) - 1;
            }
            // `search_right_bound_` is an inclusive upper-bound, but since it
            // was determined based on user key, it is still possible the lookup
            // key falls to the right of `search_right_bound_`'s corresponding
            // file. So, pass a limit one higher, which allows us to detect this
            // case.
            Slice& ikey = mget_iter->ikey;
            start_index = FindFileInRange(
                *internal_comparator_, *curr_file_level_, ikey,
                static_cast<uint32_t>(fp_ctx.search_left_bound),
                static_cast<uint32_t>(fp_ctx.search_right_bound) + 1);
            if (start_index == fp_ctx.search_right_bound + 1) {
              // `ikey_` comes after `search_right_bound_`. The lookup key does
              // not exist on this level, so let's skip this level and do a full
              // binary search on the next level.
              fp_ctx.search_left_bound = 0;
              fp_ctx.search_right_bound = FileIndexer::kLevelMaxIndex;
              current_level_range_.SkipKey(mget_iter);
              continue;
            } else {
              level_contains_keys = true;
            }
          } else {
            // search_left_bound > search_right_bound, key does not exist in
            // this level. Since no comparison is done in this level, it will
            // need to search all files in the next level.
            fp_ctx.search_left_bound = 0;
            fp_ctx.search_right_bound = FileIndexer::kLevelMaxIndex;
            current_level_range_.SkipKey(mget_iter);
            continue;
          }
        }
        fp_ctx.start_index_in_curr_level = start_index;
        fp_ctx.curr_index_in_curr_level = start_index;
      }
      if (level_contains_keys) {
        batch_iter_prev_ = current_level_range_.begin();
        batch_iter_ = current_level_range_.begin();
        return true;
      }
      curr_level_++;
    }
    // curr_level_ = num_levels_. So, no more levels to search.
    return false;
  }
};
}  // anonymous namespace

VersionStorageInfo::~VersionStorageInfo() { delete[] files_; }

Version::~Version() {
  assert(refs_ == 0);

  // Remove from linked list
  prev_->next_ = next_;
  next_->prev_ = prev_;

  // Drop references to files
  for (int level = 0; level < storage_info_.num_levels_; level++) {
    for (size_t i = 0; i < storage_info_.files_[level].size(); i++) {
      FileMetaData* f = storage_info_.files_[level][i];
      assert(f->refs > 0);
      f->refs--;
      if (f->refs <= 0) {
        assert(cfd_ != nullptr);
        uint32_t path_id = f->fd.GetPathId();
        assert(path_id < cfd_->ioptions()->cf_paths.size());
        vset_->obsolete_files_.push_back(
            ObsoleteFileInfo(f, cfd_->ioptions()->cf_paths[path_id].path));
      }
    }
  }
}

int FindFile(const InternalKeyComparator& icmp,
             const LevelFilesBrief& file_level,
             const Slice& key) {
  return FindFileInRange(icmp, file_level, key, 0,
                         static_cast<uint32_t>(file_level.num_files));
}

void DoGenerateLevelFilesBrief(LevelFilesBrief* file_level,
        const std::vector<FileMetaData*>& files,
        Arena* arena) {
  assert(file_level);
  assert(arena);

  size_t num = files.size();
  file_level->num_files = num;
  char* mem = arena->AllocateAligned(num * sizeof(FdWithKeyRange));
  file_level->files = new (mem)FdWithKeyRange[num];

  for (size_t i = 0; i < num; i++) {
    Slice smallest_key = files[i]->smallest.Encode();
    Slice largest_key = files[i]->largest.Encode();

    // Copy key slice to sequential memory
    size_t smallest_size = smallest_key.size();
    size_t largest_size = largest_key.size();
    mem = arena->AllocateAligned(smallest_size + largest_size);
    memcpy(mem, smallest_key.data(), smallest_size);
    memcpy(mem + smallest_size, largest_key.data(), largest_size);

    FdWithKeyRange& f = file_level->files[i];
    f.fd = files[i]->fd;
    f.file_metadata = files[i];
    f.smallest_key = Slice(mem, smallest_size);
    f.largest_key = Slice(mem + smallest_size, largest_size);
  }
}

static bool AfterFile(const Comparator* ucmp,
                      const Slice* user_key, const FdWithKeyRange* f) {
  // nullptr user_key occurs before all keys and is therefore never after *f
  return (user_key != nullptr &&
          ucmp->CompareWithoutTimestamp(*user_key,
                                        ExtractUserKey(f->largest_key)) > 0);
}

static bool BeforeFile(const Comparator* ucmp,
                       const Slice* user_key, const FdWithKeyRange* f) {
  // nullptr user_key occurs after all keys and is therefore never before *f
  return (user_key != nullptr &&
          ucmp->CompareWithoutTimestamp(*user_key,
                                        ExtractUserKey(f->smallest_key)) < 0);
}

bool SomeFileOverlapsRange(
    const InternalKeyComparator& icmp,
    bool disjoint_sorted_files,
    const LevelFilesBrief& file_level,
    const Slice* smallest_user_key,
    const Slice* largest_user_key) {
  const Comparator* ucmp = icmp.user_comparator();
  if (!disjoint_sorted_files) {
    // Need to check against all files
    for (size_t i = 0; i < file_level.num_files; i++) {
      const FdWithKeyRange* f = &(file_level.files[i]);
      if (AfterFile(ucmp, smallest_user_key, f) ||
          BeforeFile(ucmp, largest_user_key, f)) {
        // No overlap
      } else {
        return true;  // Overlap
      }
    }
    return false;
  }

  // Binary search over file list
  uint32_t index = 0;
  if (smallest_user_key != nullptr) {
    // Find the leftmost possible internal key for smallest_user_key
    InternalKey small;
    small.SetMinPossibleForUserKey(*smallest_user_key);
    index = FindFile(icmp, file_level, small.Encode());
  }

  if (index >= file_level.num_files) {
    // beginning of range is after all files, so no overlap.
    return false;
  }

  return !BeforeFile(ucmp, largest_user_key, &file_level.files[index]);
}

namespace {

class LevelIterator final : public InternalIterator {
 public:
  LevelIterator(TableCache* table_cache, const ReadOptions& read_options,
                const EnvOptions& env_options,
                const InternalKeyComparator& icomparator,
                const LevelFilesBrief* flevel,
                const SliceTransform* prefix_extractor, bool should_sample,
                HistogramImpl* file_read_hist, TableReaderCaller caller,
                bool skip_filters, int level, RangeDelAggregator* range_del_agg,
                const std::vector<AtomicCompactionUnitBoundary>*
                    compaction_boundaries = nullptr)
      : table_cache_(table_cache),
        read_options_(read_options),
        env_options_(env_options),
        icomparator_(icomparator),
        user_comparator_(icomparator.user_comparator()),
        flevel_(flevel),
        prefix_extractor_(prefix_extractor),
        file_read_hist_(file_read_hist),
        should_sample_(should_sample),
        caller_(caller),
        skip_filters_(skip_filters),
        file_index_(flevel_->num_files),
        level_(level),
        range_del_agg_(range_del_agg),
        pinned_iters_mgr_(nullptr),
        compaction_boundaries_(compaction_boundaries) {
    // Empty level is not supported.
    assert(flevel_ != nullptr && flevel_->num_files > 0);
  }

  ~LevelIterator() override { delete file_iter_.Set(nullptr); }

  void Seek(const Slice& target) override;
  void SeekForPrev(const Slice& target) override;
  void SeekToFirst() override;
  void SeekToLast() override;
  void Next() final override;
  bool NextAndGetResult(IterateResult* result) override;
  void Prev() override;

  bool Valid() const override { return file_iter_.Valid(); }
  Slice key() const override {
    assert(Valid());
    return file_iter_.key();
  }

  Slice value() const override {
    assert(Valid());
    return file_iter_.value();
  }

  Status status() const override {
    return file_iter_.iter() ? file_iter_.status() : Status::OK();
  }

  inline bool MayBeOutOfLowerBound() override {
    assert(Valid());
    return may_be_out_of_lower_bound_ && file_iter_.MayBeOutOfLowerBound();
  }

  inline bool MayBeOutOfUpperBound() override {
    assert(Valid());
    return file_iter_.MayBeOutOfUpperBound();
  }

  void SetPinnedItersMgr(PinnedIteratorsManager* pinned_iters_mgr) override {
    pinned_iters_mgr_ = pinned_iters_mgr;
    if (file_iter_.iter()) {
      file_iter_.SetPinnedItersMgr(pinned_iters_mgr);
    }
  }

  bool IsKeyPinned() const override {
    return pinned_iters_mgr_ && pinned_iters_mgr_->PinningEnabled() &&
           file_iter_.iter() && file_iter_.IsKeyPinned();
  }

  bool IsValuePinned() const override {
    return pinned_iters_mgr_ && pinned_iters_mgr_->PinningEnabled() &&
           file_iter_.iter() && file_iter_.IsValuePinned();
  }

 private:
  void SkipEmptyFileForward();
  void SkipEmptyFileBackward();
  void SetFileIterator(InternalIterator* iter);
  void InitFileIterator(size_t new_file_index);

  // Called by both of Next() and NextAndGetResult(). Force inline.
  void NextImpl() {
    assert(Valid());
    file_iter_.Next();
    SkipEmptyFileForward();
  }

  const Slice& file_smallest_key(size_t file_index) {
    assert(file_index < flevel_->num_files);
    return flevel_->files[file_index].smallest_key;
  }

  bool KeyReachedUpperBound(const Slice& internal_key) {
    return read_options_.iterate_upper_bound != nullptr &&
           user_comparator_.CompareWithoutTimestamp(
               ExtractUserKey(internal_key),
               *read_options_.iterate_upper_bound) >= 0;
  }

  InternalIterator* NewFileIterator() {
    assert(file_index_ < flevel_->num_files);
    auto file_meta = flevel_->files[file_index_];
    if (should_sample_) {
      sample_file_read_inc(file_meta.file_metadata);
    }

    const InternalKey* smallest_compaction_key = nullptr;
    const InternalKey* largest_compaction_key = nullptr;
    if (compaction_boundaries_ != nullptr) {
      smallest_compaction_key = (*compaction_boundaries_)[file_index_].smallest;
      largest_compaction_key = (*compaction_boundaries_)[file_index_].largest;
    }
    CheckMayBeOutOfLowerBound();
    return table_cache_->NewIterator(
        read_options_, env_options_, icomparator_, *file_meta.file_metadata,
        range_del_agg_, prefix_extractor_,
        nullptr /* don't need reference to table */, file_read_hist_, caller_,
        /*arena=*/nullptr, skip_filters_, level_, smallest_compaction_key,
        largest_compaction_key);
  }

  // Check if current file being fully within iterate_lower_bound.
  //
  // Note MyRocks may update iterate bounds between seek. To workaround it,
  // we need to check and update may_be_out_of_lower_bound_ accordingly.
  void CheckMayBeOutOfLowerBound() {
    if (read_options_.iterate_lower_bound != nullptr &&
        file_index_ < flevel_->num_files) {
      may_be_out_of_lower_bound_ =
          user_comparator_.Compare(
              ExtractUserKey(file_smallest_key(file_index_)),
              *read_options_.iterate_lower_bound) < 0;
    }
  }

  TableCache* table_cache_;
  const ReadOptions read_options_;
  const EnvOptions& env_options_;
  const InternalKeyComparator& icomparator_;
  const UserComparatorWrapper user_comparator_;
  const LevelFilesBrief* flevel_;
  mutable FileDescriptor current_value_;
  const SliceTransform* prefix_extractor_;

  HistogramImpl* file_read_hist_;
  bool should_sample_;
  TableReaderCaller caller_;
  bool skip_filters_;
  bool may_be_out_of_lower_bound_ = true;
  size_t file_index_;
  int level_;
  RangeDelAggregator* range_del_agg_;
  IteratorWrapper file_iter_;  // May be nullptr
  PinnedIteratorsManager* pinned_iters_mgr_;

  // To be propagated to RangeDelAggregator in order to safely truncate range
  // tombstones.
  const std::vector<AtomicCompactionUnitBoundary>* compaction_boundaries_;
};

void LevelIterator::Seek(const Slice& target) {
  // Check whether the seek key fall under the same file
  bool need_to_reseek = true;
  if (file_iter_.iter() != nullptr && file_index_ < flevel_->num_files) {
    const FdWithKeyRange& cur_file = flevel_->files[file_index_];
    if (icomparator_.InternalKeyComparator::Compare(
            target, cur_file.largest_key) <= 0 &&
        icomparator_.InternalKeyComparator::Compare(
            target, cur_file.smallest_key) >= 0) {
      need_to_reseek = false;
      assert(static_cast<size_t>(FindFile(icomparator_, *flevel_, target)) ==
             file_index_);
    }
  }
  if (need_to_reseek) {
    TEST_SYNC_POINT("LevelIterator::Seek:BeforeFindFile");
    size_t new_file_index = FindFile(icomparator_, *flevel_, target);
    InitFileIterator(new_file_index);
  }

  if (file_iter_.iter() != nullptr) {
    file_iter_.Seek(target);
  }
  SkipEmptyFileForward();
  CheckMayBeOutOfLowerBound();
}

void LevelIterator::SeekForPrev(const Slice& target) {
  size_t new_file_index = FindFile(icomparator_, *flevel_, target);
  if (new_file_index >= flevel_->num_files) {
    new_file_index = flevel_->num_files - 1;
  }

  InitFileIterator(new_file_index);
  if (file_iter_.iter() != nullptr) {
    file_iter_.SeekForPrev(target);
    SkipEmptyFileBackward();
  }
  CheckMayBeOutOfLowerBound();
}

void LevelIterator::SeekToFirst() {
  InitFileIterator(0);
  if (file_iter_.iter() != nullptr) {
    file_iter_.SeekToFirst();
  }
  SkipEmptyFileForward();
  CheckMayBeOutOfLowerBound();
}

void LevelIterator::SeekToLast() {
  InitFileIterator(flevel_->num_files - 1);
  if (file_iter_.iter() != nullptr) {
    file_iter_.SeekToLast();
  }
  SkipEmptyFileBackward();
  CheckMayBeOutOfLowerBound();
}

void LevelIterator::Next() { NextImpl(); }

bool LevelIterator::NextAndGetResult(IterateResult* result) {
  NextImpl();
  bool is_valid = Valid();
  if (is_valid) {
    result->key = key();
    result->may_be_out_of_upper_bound = MayBeOutOfUpperBound();
  }
  return is_valid;
}

void LevelIterator::Prev() {
  assert(Valid());
  file_iter_.Prev();
  SkipEmptyFileBackward();
}

void LevelIterator::SkipEmptyFileForward() {
  while (file_iter_.iter() == nullptr ||
         (!file_iter_.Valid() && file_iter_.status().ok() &&
          !file_iter_.iter()->IsOutOfBound())) {
    // Move to next file
    if (file_index_ >= flevel_->num_files - 1) {
      // Already at the last file
      SetFileIterator(nullptr);
      return;
    }
    if (KeyReachedUpperBound(file_smallest_key(file_index_ + 1))) {
      SetFileIterator(nullptr);
      return;
    }
    InitFileIterator(file_index_ + 1);
    if (file_iter_.iter() != nullptr) {
      file_iter_.SeekToFirst();
    }
  }
}

void LevelIterator::SkipEmptyFileBackward() {
  while (file_iter_.iter() == nullptr ||
         (!file_iter_.Valid() && file_iter_.status().ok())) {
    // Move to previous file
    if (file_index_ == 0) {
      // Already the first file
      SetFileIterator(nullptr);
      return;
    }
    InitFileIterator(file_index_ - 1);
    if (file_iter_.iter() != nullptr) {
      file_iter_.SeekToLast();
    }
  }
}

void LevelIterator::SetFileIterator(InternalIterator* iter) {
  if (pinned_iters_mgr_ && iter) {
    iter->SetPinnedItersMgr(pinned_iters_mgr_);
  }

  InternalIterator* old_iter = file_iter_.Set(iter);
  if (pinned_iters_mgr_ && pinned_iters_mgr_->PinningEnabled()) {
    pinned_iters_mgr_->PinIterator(old_iter);
  } else {
    delete old_iter;
  }
}

void LevelIterator::InitFileIterator(size_t new_file_index) {
  if (new_file_index >= flevel_->num_files) {
    file_index_ = new_file_index;
    SetFileIterator(nullptr);
    return;
  } else {
    // If the file iterator shows incomplete, we try it again if users seek
    // to the same file, as this time we may go to a different data block
    // which is cached in block cache.
    //
    if (file_iter_.iter() != nullptr && !file_iter_.status().IsIncomplete() &&
        new_file_index == file_index_) {
      // file_iter_ is already constructed with this iterator, so
      // no need to change anything
    } else {
      file_index_ = new_file_index;
      InternalIterator* iter = NewFileIterator();
      SetFileIterator(iter);
    }
  }
}
}  // anonymous namespace

// A wrapper of version builder which references the current version in
// constructor and unref it in the destructor.
// Both of the constructor and destructor need to be called inside DB Mutex.
class BaseReferencedVersionBuilder {
 public:
  explicit BaseReferencedVersionBuilder(ColumnFamilyData* cfd)
      : version_builder_(new VersionBuilder(
            cfd->current()->version_set()->env_options(), cfd->table_cache(),
            cfd->current()->storage_info(), cfd->ioptions()->info_log)),
        version_(cfd->current()) {
    version_->Ref();
  }
  ~BaseReferencedVersionBuilder() {
    version_->Unref();
  }
  VersionBuilder* version_builder() { return version_builder_.get(); }

 private:
  std::unique_ptr<VersionBuilder> version_builder_;
  Version* version_;
};

Status Version::GetTableProperties(std::shared_ptr<const TableProperties>* tp,
                                   const FileMetaData* file_meta,
                                   const std::string* fname) const {
  auto table_cache = cfd_->table_cache();
  auto ioptions = cfd_->ioptions();
  Status s = table_cache->GetTableProperties(
      env_options_, cfd_->internal_comparator(), file_meta->fd, tp,
      mutable_cf_options_.prefix_extractor.get(), true /* no io */);
  if (s.ok()) {
    return s;
  }

  // We only ignore error type `Incomplete` since it's by design that we
  // disallow table when it's not in table cache.
  if (!s.IsIncomplete()) {
    return s;
  }

  // 2. Table is not present in table cache, we'll read the table properties
  // directly from the properties block in the file.
  std::unique_ptr<RandomAccessFile> file;
  std::string file_name;
  if (fname != nullptr) {
    file_name = *fname;
  } else {
    file_name =
      TableFileName(ioptions->cf_paths, file_meta->fd.GetNumber(),
                    file_meta->fd.GetPathId());
  }
  s = ioptions->env->NewRandomAccessFile(file_name, &file, env_options_);
  if (!s.ok()) {
    return s;
  }

  TableProperties* raw_table_properties;
  // By setting the magic number to kInvalidTableMagicNumber, we can by
  // pass the magic number check in the footer.
  std::unique_ptr<RandomAccessFileReader> file_reader(
      new RandomAccessFileReader(
          std::move(file), file_name, nullptr /* env */, nullptr /* stats */,
          0 /* hist_type */, nullptr /* file_read_hist */,
          nullptr /* rate_limiter */, ioptions->listeners));
  s = ReadTableProperties(
      file_reader.get(), file_meta->fd.GetFileSize(),
      Footer::kInvalidTableMagicNumber /* table's magic number */, *ioptions,
      &raw_table_properties, false /* compression_type_missing */);
  if (!s.ok()) {
    return s;
  }
  RecordTick(ioptions->statistics, NUMBER_DIRECT_LOAD_TABLE_PROPERTIES);

  *tp = std::shared_ptr<const TableProperties>(raw_table_properties);
  return s;
}

Status Version::GetPropertiesOfAllTables(TablePropertiesCollection* props) {
  Status s;
  for (int level = 0; level < storage_info_.num_levels_; level++) {
    s = GetPropertiesOfAllTables(props, level);
    if (!s.ok()) {
      return s;
    }
  }

  return Status::OK();
}

Status Version::GetPropertiesOfAllTables(TablePropertiesCollection* props,
                                         int level) {
  for (const auto& file_meta : storage_info_.files_[level]) {
    auto fname =
        TableFileName(cfd_->ioptions()->cf_paths, file_meta->fd.GetNumber(),
                      file_meta->fd.GetPathId());
    // 1. If the table is already present in table cache, load table
    // properties from there.
    std::shared_ptr<const TableProperties> table_properties;
    Status s = GetTableProperties(&table_properties, file_meta, &fname);
    if (s.ok()) {
      props->insert({fname, table_properties});
    } else {
      return s;
    }
  }

  return Status::OK();
}

Status Version::GetPropertiesOfTablesInRange(
    const Range* range, std::size_t n, TablePropertiesCollection* props) const {
  for (int level = 0; level < storage_info_.num_non_empty_levels(); level++) {
    for (decltype(n) i = 0; i < n; i++) {
      // Convert user_key into a corresponding internal key.
      InternalKey k1(range[i].start, kMaxSequenceNumber, kValueTypeForSeek);
      InternalKey k2(range[i].limit, kMaxSequenceNumber, kValueTypeForSeek);
      std::vector<FileMetaData*> files;
      storage_info_.GetOverlappingInputs(level, &k1, &k2, &files, -1, nullptr,
                                         false);
      for (const auto& file_meta : files) {
        auto fname =
            TableFileName(cfd_->ioptions()->cf_paths,
                          file_meta->fd.GetNumber(), file_meta->fd.GetPathId());
        if (props->count(fname) == 0) {
          // 1. If the table is already present in table cache, load table
          // properties from there.
          std::shared_ptr<const TableProperties> table_properties;
          Status s = GetTableProperties(&table_properties, file_meta, &fname);
          if (s.ok()) {
            props->insert({fname, table_properties});
          } else {
            return s;
          }
        }
      }
    }
  }

  return Status::OK();
}

Status Version::GetAggregatedTableProperties(
    std::shared_ptr<const TableProperties>* tp, int level) {
  TablePropertiesCollection props;
  Status s;
  if (level < 0) {
    s = GetPropertiesOfAllTables(&props);
  } else {
    s = GetPropertiesOfAllTables(&props, level);
  }
  if (!s.ok()) {
    return s;
  }

  auto* new_tp = new TableProperties();
  for (const auto& item : props) {
    new_tp->Add(*item.second);
  }
  tp->reset(new_tp);
  return Status::OK();
}

size_t Version::GetMemoryUsageByTableReaders() {
  size_t total_usage = 0;
  for (auto& file_level : storage_info_.level_files_brief_) {
    for (size_t i = 0; i < file_level.num_files; i++) {
      total_usage += cfd_->table_cache()->GetMemoryUsageByTableReader(
          env_options_, cfd_->internal_comparator(), file_level.files[i].fd,
          mutable_cf_options_.prefix_extractor.get());
    }
  }
  return total_usage;
}

void Version::GetColumnFamilyMetaData(ColumnFamilyMetaData* cf_meta) {
  assert(cf_meta);
  assert(cfd_);

  cf_meta->name = cfd_->GetName();
  cf_meta->size = 0;
  cf_meta->file_count = 0;
  cf_meta->levels.clear();

  auto* ioptions = cfd_->ioptions();
  auto* vstorage = storage_info();

  for (int level = 0; level < cfd_->NumberLevels(); level++) {
    uint64_t level_size = 0;
    cf_meta->file_count += vstorage->LevelFiles(level).size();
    std::vector<SstFileMetaData> files;
    for (const auto& file : vstorage->LevelFiles(level)) {
      uint32_t path_id = file->fd.GetPathId();
      std::string file_path;
      if (path_id < ioptions->cf_paths.size()) {
        file_path = ioptions->cf_paths[path_id].path;
      } else {
        assert(!ioptions->cf_paths.empty());
        file_path = ioptions->cf_paths.back().path;
      }
      files.emplace_back(SstFileMetaData{
          MakeTableFileName("", file->fd.GetNumber()),
          file_path,
          static_cast<size_t>(file->fd.GetFileSize()),
          file->fd.smallest_seqno,
          file->fd.largest_seqno,
          file->smallest.user_key().ToString(),
          file->largest.user_key().ToString(),
          file->stats.num_reads_sampled.load(std::memory_order_relaxed),
          file->being_compacted});
      files.back().num_entries = file->num_entries;
      files.back().num_deletions = file->num_deletions;
      level_size += file->fd.GetFileSize();
    }
    cf_meta->levels.emplace_back(
        level, level_size, std::move(files));
    cf_meta->size += level_size;
  }
}

uint64_t Version::GetSstFilesSize() {
  uint64_t sst_files_size = 0;
  for (int level = 0; level < storage_info_.num_levels_; level++) {
    for (const auto& file_meta : storage_info_.LevelFiles(level)) {
      sst_files_size += file_meta->fd.GetFileSize();
    }
  }
  return sst_files_size;
}

uint64_t VersionStorageInfo::GetEstimatedActiveKeys() const {
  // Estimation will be inaccurate when:
  // (1) there exist merge keys
  // (2) keys are directly overwritten
  // (3) deletion on non-existing keys
  // (4) low number of samples
  if (current_num_samples_ == 0) {
    return 0;
  }

  if (current_num_non_deletions_ <= current_num_deletions_) {
    return 0;
  }

  uint64_t est = current_num_non_deletions_ - current_num_deletions_;

  uint64_t file_count = 0;
  for (int level = 0; level < num_levels_; ++level) {
    file_count += files_[level].size();
  }

  if (current_num_samples_ < file_count) {
    // casting to avoid overflowing
    return
      static_cast<uint64_t>(
        (est * static_cast<double>(file_count) / current_num_samples_)
      );
  } else {
    return est;
  }
}

double VersionStorageInfo::GetEstimatedCompressionRatioAtLevel(
    int level) const {
  assert(level < num_levels_);
  uint64_t sum_file_size_bytes = 0;
  uint64_t sum_data_size_bytes = 0;
  for (auto* file_meta : files_[level]) {
    sum_file_size_bytes += file_meta->fd.GetFileSize();
    sum_data_size_bytes += file_meta->raw_key_size + file_meta->raw_value_size;
  }
  if (sum_file_size_bytes == 0) {
    return -1.0;
  }
  return static_cast<double>(sum_data_size_bytes) / sum_file_size_bytes;
}

void Version::AddIterators(const ReadOptions& read_options,
                           const EnvOptions& soptions,
                           MergeIteratorBuilder* merge_iter_builder,
                           RangeDelAggregator* range_del_agg) {
  assert(storage_info_.finalized_);

  for (int level = 0; level < storage_info_.num_non_empty_levels(); level++) {
    AddIteratorsForLevel(read_options, soptions, merge_iter_builder, level,
                         range_del_agg);
  }
}

void Version::AddIteratorsForLevel(const ReadOptions& read_options,
                                   const EnvOptions& soptions,
                                   MergeIteratorBuilder* merge_iter_builder,
                                   int level,
                                   RangeDelAggregator* range_del_agg) {
  assert(storage_info_.finalized_);
  if (level >= storage_info_.num_non_empty_levels()) {
    // This is an empty level
    return;
  } else if (storage_info_.LevelFilesBrief(level).num_files == 0) {
    // No files in this level
    return;
  }

  bool should_sample = should_sample_file_read();

  auto* arena = merge_iter_builder->GetArena();
  if (level == 0) {
    // Merge all level zero files together since they may overlap
    for (size_t i = 0; i < storage_info_.LevelFilesBrief(0).num_files; i++) {
      const auto& file = storage_info_.LevelFilesBrief(0).files[i];
      merge_iter_builder->AddIterator(cfd_->table_cache()->NewIterator(
          read_options, soptions, cfd_->internal_comparator(),
          *file.file_metadata, range_del_agg,
          mutable_cf_options_.prefix_extractor.get(), nullptr,
          cfd_->internal_stats()->GetFileReadHist(0),
          TableReaderCaller::kUserIterator, arena,
          /*skip_filters=*/false, /*level=*/0,
          /*smallest_compaction_key=*/nullptr,
          /*largest_compaction_key=*/nullptr));
    }
    if (should_sample) {
      // Count ones for every L0 files. This is done per iterator creation
      // rather than Seek(), while files in other levels are recored per seek.
      // If users execute one range query per iterator, there may be some
      // discrepancy here.
      for (FileMetaData* meta : storage_info_.LevelFiles(0)) {
        sample_file_read_inc(meta);
      }
    }
  } else if (storage_info_.LevelFilesBrief(level).num_files > 0) {
    // For levels > 0, we can use a concatenating iterator that sequentially
    // walks through the non-overlapping files in the level, opening them
    // lazily.
    auto* mem = arena->AllocateAligned(sizeof(LevelIterator));
    merge_iter_builder->AddIterator(new (mem) LevelIterator(
        cfd_->table_cache(), read_options, soptions,
        cfd_->internal_comparator(), &storage_info_.LevelFilesBrief(level),
        mutable_cf_options_.prefix_extractor.get(), should_sample_file_read(),
        cfd_->internal_stats()->GetFileReadHist(level),
        TableReaderCaller::kUserIterator, IsFilterSkipped(level), level,
        range_del_agg, /*largest_compaction_key=*/nullptr));
  }
}

Status Version::OverlapWithLevelIterator(const ReadOptions& read_options,
                                         const EnvOptions& env_options,
                                         const Slice& smallest_user_key,
                                         const Slice& largest_user_key,
                                         int level, bool* overlap) {
  assert(storage_info_.finalized_);

  auto icmp = cfd_->internal_comparator();
  auto ucmp = icmp.user_comparator();

  Arena arena;
  Status status;
  ReadRangeDelAggregator range_del_agg(&icmp,
                                       kMaxSequenceNumber /* upper_bound */);

  *overlap = false;

  if (level == 0) {
    for (size_t i = 0; i < storage_info_.LevelFilesBrief(0).num_files; i++) {
      const auto file = &storage_info_.LevelFilesBrief(0).files[i];
      if (AfterFile(ucmp, &smallest_user_key, file) ||
          BeforeFile(ucmp, &largest_user_key, file)) {
        continue;
      }
      ScopedArenaIterator iter(cfd_->table_cache()->NewIterator(
          read_options, env_options, cfd_->internal_comparator(),
          *file->file_metadata, &range_del_agg,
          mutable_cf_options_.prefix_extractor.get(), nullptr,
          cfd_->internal_stats()->GetFileReadHist(0),
          TableReaderCaller::kUserIterator, &arena,
          /*skip_filters=*/false, /*level=*/0,
          /*smallest_compaction_key=*/nullptr,
          /*largest_compaction_key=*/nullptr));
      status = OverlapWithIterator(
          ucmp, smallest_user_key, largest_user_key, iter.get(), overlap);
      if (!status.ok() || *overlap) {
        break;
      }
    }
  } else if (storage_info_.LevelFilesBrief(level).num_files > 0) {
    auto mem = arena.AllocateAligned(sizeof(LevelIterator));
    ScopedArenaIterator iter(new (mem) LevelIterator(
        cfd_->table_cache(), read_options, env_options,
        cfd_->internal_comparator(), &storage_info_.LevelFilesBrief(level),
        mutable_cf_options_.prefix_extractor.get(), should_sample_file_read(),
        cfd_->internal_stats()->GetFileReadHist(level),
        TableReaderCaller::kUserIterator, IsFilterSkipped(level), level,
        &range_del_agg));
    status = OverlapWithIterator(
        ucmp, smallest_user_key, largest_user_key, iter.get(), overlap);
  }

  if (status.ok() && *overlap == false &&
      range_del_agg.IsRangeOverlapped(smallest_user_key, largest_user_key)) {
    *overlap = true;
  }
  return status;
}

VersionStorageInfo::VersionStorageInfo(
    const InternalKeyComparator* internal_comparator,
    const Comparator* user_comparator, int levels,
    CompactionStyle compaction_style, VersionStorageInfo* ref_vstorage,
    bool _force_consistency_checks)
    : internal_comparator_(internal_comparator),
      user_comparator_(user_comparator),
      // cfd is nullptr if Version is dummy
      num_levels_(levels),
      num_non_empty_levels_(0),
      file_indexer_(user_comparator),
      compaction_style_(compaction_style),
      files_(new std::vector<FileMetaData*>[num_levels_]),
      base_level_(num_levels_ == 1 ? -1 : 1),
      level_multiplier_(0.0),
      files_by_compaction_pri_(num_levels_),
      level0_non_overlapping_(false),
      next_file_to_compact_by_size_(num_levels_),
      compaction_score_(num_levels_),
      compaction_level_(num_levels_),
      l0_delay_trigger_count_(0),
      accumulated_file_size_(0),
      accumulated_raw_key_size_(0),
      accumulated_raw_value_size_(0),
      accumulated_num_non_deletions_(0),
      accumulated_num_deletions_(0),
      current_num_non_deletions_(0),
      current_num_deletions_(0),
      current_num_samples_(0),
      estimated_compaction_needed_bytes_(0),
      finalized_(false),
      force_consistency_checks_(_force_consistency_checks) {
  if (ref_vstorage != nullptr) {
    accumulated_file_size_ = ref_vstorage->accumulated_file_size_;
    accumulated_raw_key_size_ = ref_vstorage->accumulated_raw_key_size_;
    accumulated_raw_value_size_ = ref_vstorage->accumulated_raw_value_size_;
    accumulated_num_non_deletions_ =
        ref_vstorage->accumulated_num_non_deletions_;
    accumulated_num_deletions_ = ref_vstorage->accumulated_num_deletions_;
    current_num_non_deletions_ = ref_vstorage->current_num_non_deletions_;
    current_num_deletions_ = ref_vstorage->current_num_deletions_;
    current_num_samples_ = ref_vstorage->current_num_samples_;
    oldest_snapshot_seqnum_ = ref_vstorage->oldest_snapshot_seqnum_;
  }
}

Version::Version(ColumnFamilyData* column_family_data, VersionSet* vset,
                 const EnvOptions& env_opt,
                 const MutableCFOptions mutable_cf_options,
                 uint64_t version_number)
    : env_(vset->env_),
      cfd_(column_family_data),
      info_log_((cfd_ == nullptr) ? nullptr : cfd_->ioptions()->info_log),
      db_statistics_((cfd_ == nullptr) ? nullptr
                                       : cfd_->ioptions()->statistics),
      table_cache_((cfd_ == nullptr) ? nullptr : cfd_->table_cache()),
      merge_operator_((cfd_ == nullptr) ? nullptr
                                        : cfd_->ioptions()->merge_operator),
      storage_info_(
          (cfd_ == nullptr) ? nullptr : &cfd_->internal_comparator(),
          (cfd_ == nullptr) ? nullptr : cfd_->user_comparator(),
          cfd_ == nullptr ? 0 : cfd_->NumberLevels(),
          cfd_ == nullptr ? kCompactionStyleLevel
                          : cfd_->ioptions()->compaction_style,
          (cfd_ == nullptr || cfd_->current() == nullptr)
              ? nullptr
              : cfd_->current()->storage_info(),
          cfd_ == nullptr ? false : cfd_->ioptions()->force_consistency_checks),
      vset_(vset),
      next_(this),
      prev_(this),
      refs_(0),
      env_options_(env_opt),
      mutable_cf_options_(mutable_cf_options),
      version_number_(version_number) {}

void Version::Get(const ReadOptions& read_options, const LookupKey& k,
                  PinnableSlice* value, Status* status,
                  MergeContext* merge_context,
                  SequenceNumber* max_covering_tombstone_seq, bool* value_found,
                  bool* key_exists, SequenceNumber* seq, ReadCallback* callback,
                  bool* is_blob, int* hit_level) {
  Slice ikey = k.internal_key();
  Slice user_key = k.user_key();

  assert(status->ok() || status->IsMergeInProgress());

  if (key_exists != nullptr) {
    // will falsify below if not found
    *key_exists = true;
  }

  PinnedIteratorsManager pinned_iters_mgr;
  uint64_t tracing_get_id = BlockCacheTraceHelper::kReservedGetId;
  if (vset_ && vset_->block_cache_tracer_ &&
      vset_->block_cache_tracer_->is_tracing_enabled()) {
    tracing_get_id = vset_->block_cache_tracer_->NextGetId();
  }
  GetContext get_context(
      user_comparator(), merge_operator_, info_log_, db_statistics_,
      status->ok() ? GetContext::kNotFound : GetContext::kMerge, user_key,
      value, value_found, merge_context, max_covering_tombstone_seq, this->env_,
      seq, merge_operator_ ? &pinned_iters_mgr : nullptr, callback, is_blob,
      tracing_get_id);

  // Pin blocks that we read to hold merge operands
  if (merge_operator_) {
    pinned_iters_mgr.StartPinning();
  }

  FilePicker fp(
      storage_info_.files_, user_key, ikey, &storage_info_.level_files_brief_,
      storage_info_.num_non_empty_levels_, &storage_info_.file_indexer_,
      user_comparator(), internal_comparator());
  FdWithKeyRange* f = fp.GetNextFile();

  while (f != nullptr) {
    if (*max_covering_tombstone_seq > 0) {
      // The remaining files we look at will only contain covered keys, so we
      // stop here.
      break;
    }
    if (get_context.sample()) {
      sample_file_read_inc(f->file_metadata);
    }

    bool timer_enabled =
        GetPerfLevel() >= PerfLevel::kEnableTimeExceptForMutex &&
        get_perf_context()->per_level_perf_context_enabled;
    StopWatchNano timer(env_, timer_enabled /* auto_start */);
    *status = table_cache_->Get(
        read_options, *internal_comparator(), *f->file_metadata, ikey,
        &get_context, mutable_cf_options_.prefix_extractor.get(),
        cfd_->internal_stats()->GetFileReadHist(fp.GetHitFileLevel()),
        IsFilterSkipped(static_cast<int>(fp.GetHitFileLevel()),
                        fp.IsHitFileLastInLevel()),
        fp.GetCurrentLevel());
    // TODO: examine the behavior for corrupted key
    if (timer_enabled) {
      PERF_COUNTER_BY_LEVEL_ADD(get_from_table_nanos, timer.ElapsedNanos(),
                                fp.GetCurrentLevel());
    }
    if (!status->ok()) {
      return;
    }

    // report the counters before returning
    if (get_context.State() != GetContext::kNotFound &&
        get_context.State() != GetContext::kMerge &&
        db_statistics_ != nullptr) {
      get_context.ReportCounters();
    }
    switch (get_context.State()) {
      case GetContext::kNotFound:
        // Keep searching in other files
        break;
      case GetContext::kMerge:
        // TODO: update per-level perfcontext user_key_return_count for kMerge
        break;
      case GetContext::kFound:
        //zhangxin
        if(hit_level != nullptr) {
          *hit_level = int(fp.GetHitFileLevel());
        }

        if (fp.GetHitFileLevel() == 0) {
          RecordTick(db_statistics_, GET_HIT_L0);
        } else if (fp.GetHitFileLevel() == 1) {
          RecordTick(db_statistics_, GET_HIT_L1);
        } else if (fp.GetHitFileLevel() >= 2) {
          RecordTick(db_statistics_, GET_HIT_L2_AND_UP);
        }
        PERF_COUNTER_BY_LEVEL_ADD(user_key_return_count, 1, fp.GetHitFileLevel());
        return;
      case GetContext::kDeleted:
        // Use empty error message for speed
        *status = Status::NotFound();
        return;
      case GetContext::kCorrupt:
        *status = Status::Corruption("corrupted key for ", user_key);
        return;
      case GetContext::kBlobIndex:
        if (is_blob) {
          *is_blob = true;
        } else {
          ROCKS_LOG_ERROR(info_log_, "Encounter unexpected blob index.");
          *status = Status::NotSupported(
              "Encounter unexpected blob index. Please open DB with "
              "rocksdb::blob_db::BlobDB instead.");
        }
        return;
    }
    f = fp.GetNextFile();
  }

  if (db_statistics_ != nullptr) {
    get_context.ReportCounters();
  }
  if (GetContext::kMerge == get_context.State()) {
    if (!merge_operator_) {
      *status =  Status::InvalidArgument(
          "merge_operator is not properly initialized.");
      return;
    }
    // merge_operands are in saver and we hit the beginning of the key history
    // do a final merge of nullptr and operands;
    std::string* str_value = value != nullptr ? value->GetSelf() : nullptr;
    ValueType base_type = kTypeValue;
    *status = MergeHelper::TimedFullMerge(
        merge_operator_, user_key, base_type, nullptr,
        merge_context->GetOperands(), &base_type, str_value, info_log_,
        db_statistics_, env_, nullptr /* result_operand */, true);
    if (base_type == kTypeBlobIndex) {
      if (is_blob) {
        *is_blob = true;
      } else {
        ROCKS_LOG_ERROR(info_log_, "Encounter unexpected blob index.");
        *status = Status::NotSupported(
            "Encounter unexpected blob index. Please open DB with "
            "rocksdb::blob_db::BlobDB instead.");
        return;
      }
    }
    if (LIKELY(value != nullptr)) {
      value->PinSelf();
    }
  } else {
    if (key_exists != nullptr) {
      *key_exists = false;
    }
    *status = Status::NotFound(); // Use an empty error message for speed
  }
}

void Version::MultiGet(const ReadOptions& read_options, MultiGetRange* range,
                       ReadCallback* callback, bool* is_blob) {
  PinnedIteratorsManager pinned_iters_mgr;

  // Pin blocks that we read to hold merge operands
  if (merge_operator_) {
    pinned_iters_mgr.StartPinning();
  }
  uint64_t tracing_mget_id = BlockCacheTraceHelper::kReservedGetId;

  if (vset_ && vset_->block_cache_tracer_ &&
      vset_->block_cache_tracer_->is_tracing_enabled()) {
    tracing_mget_id = vset_->block_cache_tracer_->NextGetId();
  }
  // Even though we know the batch size won't be > MAX_BATCH_SIZE,
  // use autovector in order to avoid unnecessary construction of GetContext
  // objects, which is expensive
  autovector<GetContext, 16> get_ctx;
  for (auto iter = range->begin(); iter != range->end(); ++iter) {
    assert(iter->s->ok() || iter->s->IsMergeInProgress());
    get_ctx.emplace_back(
        user_comparator(), merge_operator_, info_log_, db_statistics_,
        iter->s->ok() ? GetContext::kNotFound : GetContext::kMerge, iter->ukey,
        iter->value, nullptr, &(iter->merge_context),
        &iter->max_covering_tombstone_seq, this->env_, &iter->seq,
        merge_operator_ ? &pinned_iters_mgr : nullptr, callback, is_blob,
        tracing_mget_id);
  }
  int get_ctx_index = 0;
  for (auto iter = range->begin(); iter != range->end();
       ++iter, get_ctx_index++) {
    iter->get_context = &(get_ctx[get_ctx_index]);
  }

  MultiGetRange file_picker_range(*range, range->begin(), range->end());
  FilePickerMultiGet fp(
      &file_picker_range,
      &storage_info_.level_files_brief_, storage_info_.num_non_empty_levels_,
      &storage_info_.file_indexer_, user_comparator(), internal_comparator());
  FdWithKeyRange* f = fp.GetNextFile();

  while (f != nullptr) {
    MultiGetRange file_range = fp.CurrentFileRange();
    bool timer_enabled =
        GetPerfLevel() >= PerfLevel::kEnableTimeExceptForMutex &&
        get_perf_context()->per_level_perf_context_enabled;
    StopWatchNano timer(env_, timer_enabled /* auto_start */);
    Status s = table_cache_->MultiGet(
        read_options, *internal_comparator(), *f->file_metadata, &file_range,
        mutable_cf_options_.prefix_extractor.get(),
        cfd_->internal_stats()->GetFileReadHist(fp.GetHitFileLevel()),
        IsFilterSkipped(static_cast<int>(fp.GetHitFileLevel()),
                        fp.IsHitFileLastInLevel()),
        fp.GetCurrentLevel());
    // TODO: examine the behavior for corrupted key
    if (timer_enabled) {
      PERF_COUNTER_BY_LEVEL_ADD(get_from_table_nanos, timer.ElapsedNanos(),
                                fp.GetCurrentLevel());
    }
    if (!s.ok()) {
      // TODO: Set status for individual keys appropriately
      for (auto iter = file_range.begin(); iter != file_range.end(); ++iter) {
        *iter->s = s;
        file_range.MarkKeyDone(iter);
      }
      return;
    }
    uint64_t batch_size = 0;
    for (auto iter = file_range.begin(); iter != file_range.end(); ++iter) {
      GetContext& get_context = *iter->get_context;
      Status* status = iter->s;

      if (get_context.sample()) {
        sample_file_read_inc(f->file_metadata);
      }
      batch_size++;
      // report the counters before returning
      if (get_context.State() != GetContext::kNotFound &&
          get_context.State() != GetContext::kMerge &&
          db_statistics_ != nullptr) {
        get_context.ReportCounters();
      } else {
        if (iter->max_covering_tombstone_seq > 0) {
          // The remaining files we look at will only contain covered keys, so
          // we stop here for this key
          file_picker_range.SkipKey(iter);
        }
      }
      switch (get_context.State()) {
        case GetContext::kNotFound:
          // Keep searching in other files
          break;
        case GetContext::kMerge:
          // TODO: update per-level perfcontext user_key_return_count for kMerge
          break;
        case GetContext::kFound:
          if (fp.GetHitFileLevel() == 0) {
            RecordTick(db_statistics_, GET_HIT_L0);
          } else if (fp.GetHitFileLevel() == 1) {
            RecordTick(db_statistics_, GET_HIT_L1);
          } else if (fp.GetHitFileLevel() >= 2) {
            RecordTick(db_statistics_, GET_HIT_L2_AND_UP);
          }
          PERF_COUNTER_BY_LEVEL_ADD(user_key_return_count, 1,
                                    fp.GetHitFileLevel());
          file_range.MarkKeyDone(iter);
          continue;
        case GetContext::kDeleted:
          // Use empty error message for speed
          *status = Status::NotFound();
          file_range.MarkKeyDone(iter);
          continue;
        case GetContext::kCorrupt:
          *status =
              Status::Corruption("corrupted key for ", iter->lkey->user_key());
          file_range.MarkKeyDone(iter);
          continue;
        case GetContext::kBlobIndex:
          ROCKS_LOG_ERROR(info_log_, "Encounter unexpected blob index.");
          *status = Status::NotSupported(
              "Encounter unexpected blob index. Please open DB with "
              "rocksdb::blob_db::BlobDB instead.");
          file_range.MarkKeyDone(iter);
          continue;
      }
    }
    RecordInHistogram(db_statistics_, SST_BATCH_SIZE, batch_size);
    if (file_picker_range.empty()) {
      break;
    }
    f = fp.GetNextFile();
  }

  // Process any left over keys
  for (auto iter = range->begin(); iter != range->end(); ++iter) {
    GetContext& get_context = *iter->get_context;
    Status* status = iter->s;
    Slice user_key = iter->lkey->user_key();

    if (db_statistics_ != nullptr) {
      get_context.ReportCounters();
    }
    if (GetContext::kMerge == get_context.State()) {
      if (!merge_operator_) {
        *status = Status::InvalidArgument(
            "merge_operator is not properly initialized.");
        range->MarkKeyDone(iter);
        continue;
      }
      // merge_operands are in saver and we hit the beginning of the key history
      // do a final merge of nullptr and operands;
      std::string* str_value =
          iter->value != nullptr ? iter->value->GetSelf() : nullptr;
      ValueType base_type = kTypeValue;
      *status = MergeHelper::TimedFullMerge(
          merge_operator_, user_key, base_type, nullptr,
          iter->merge_context.GetOperands(), &base_type, str_value, info_log_,
          db_statistics_, env_, nullptr /* result_operand */, true);
      if (base_type == kTypeBlobIndex) {
        ROCKS_LOG_ERROR(info_log_, "Encounter unexpected blob index.");
        *status = Status::NotSupported(
            "Encounter unexpected blob index. Please open DB with "
            "rocksdb::blob_db::BlobDB instead.");
        return;
      }
      if (LIKELY(iter->value != nullptr)) {
        iter->value->PinSelf();
      }
    } else {
      range->MarkKeyDone(iter);
      *status = Status::NotFound();  // Use an empty error message for speed
    }
  }
}

bool Version::IsFilterSkipped(int level, bool is_file_last_in_level) {
  // Reaching the bottom level implies misses at all upper levels, so we'll
  // skip checking the filters when we predict a hit.
  return cfd_->ioptions()->optimize_filters_for_hits &&
         (level > 0 || is_file_last_in_level) &&
         level == storage_info_.num_non_empty_levels() - 1;
}

void VersionStorageInfo::GenerateLevelFilesBrief() {
  level_files_brief_.resize(num_non_empty_levels_);
  for (int level = 0; level < num_non_empty_levels_; level++) {
    DoGenerateLevelFilesBrief(
        &level_files_brief_[level], files_[level], &arena_);
  }
}

void Version::PrepareApply(
    const MutableCFOptions& mutable_cf_options,
    bool update_stats) {
  UpdateAccumulatedStats(update_stats);
  storage_info_.UpdateNumNonEmptyLevels();
  storage_info_.CalculateBaseBytes(*cfd_->ioptions(), mutable_cf_options);
  storage_info_.UpdateFilesByCompactionPri(cfd_->ioptions()->compaction_pri);
  storage_info_.GenerateFileIndexer();
  storage_info_.GenerateLevelFilesBrief();
  storage_info_.GenerateLevel0NonOverlapping();
  storage_info_.GenerateBottommostFiles();
}

bool Version::MaybeInitializeFileMetaData(FileMetaData* file_meta) {
  if (file_meta->init_stats_from_file ||
      file_meta->compensated_file_size > 0) {
    return false;
  }
  std::shared_ptr<const TableProperties> tp;
  Status s = GetTableProperties(&tp, file_meta);
  file_meta->init_stats_from_file = true;
  if (!s.ok()) {
    ROCKS_LOG_ERROR(vset_->db_options_->info_log,
                    "Unable to load table properties for file %" PRIu64
                    " --- %s\n",
                    file_meta->fd.GetNumber(), s.ToString().c_str());
    return false;
  }
  if (tp.get() == nullptr) return false;
  file_meta->num_entries = tp->num_entries;
  file_meta->num_deletions = tp->num_deletions;
  file_meta->raw_value_size = tp->raw_value_size;
  file_meta->raw_key_size = tp->raw_key_size;

  return true;
}

void VersionStorageInfo::UpdateAccumulatedStats(FileMetaData* file_meta) {
  assert(file_meta->init_stats_from_file);
  accumulated_file_size_ += file_meta->fd.GetFileSize();
  accumulated_raw_key_size_ += file_meta->raw_key_size;
  accumulated_raw_value_size_ += file_meta->raw_value_size;
  accumulated_num_non_deletions_ +=
      file_meta->num_entries - file_meta->num_deletions;
  accumulated_num_deletions_ += file_meta->num_deletions;

  current_num_non_deletions_ +=
      file_meta->num_entries - file_meta->num_deletions;
  current_num_deletions_ += file_meta->num_deletions;
  current_num_samples_++;
}

void VersionStorageInfo::RemoveCurrentStats(FileMetaData* file_meta) {
  if (file_meta->init_stats_from_file) {
    current_num_non_deletions_ -=
        file_meta->num_entries - file_meta->num_deletions;
    current_num_deletions_ -= file_meta->num_deletions;
    current_num_samples_--;
  }
}

void Version::UpdateAccumulatedStats(bool update_stats) {
  if (update_stats) {
    // maximum number of table properties loaded from files.
    const int kMaxInitCount = 20;
    int init_count = 0;
    // here only the first kMaxInitCount files which haven't been
    // initialized from file will be updated with num_deletions.
    // The motivation here is to cap the maximum I/O per Version creation.
    // The reason for choosing files from lower-level instead of higher-level
    // is that such design is able to propagate the initialization from
    // lower-level to higher-level:  When the num_deletions of lower-level
    // files are updated, it will make the lower-level files have accurate
    // compensated_file_size, making lower-level to higher-level compaction
    // will be triggered, which creates higher-level files whose num_deletions
    // will be updated here.
    for (int level = 0;
         level < storage_info_.num_levels_ && init_count < kMaxInitCount;
         ++level) {
      for (auto* file_meta : storage_info_.files_[level]) {
        if (MaybeInitializeFileMetaData(file_meta)) {
          // each FileMeta will be initialized only once.
          storage_info_.UpdateAccumulatedStats(file_meta);
          // when option "max_open_files" is -1, all the file metadata has
          // already been read, so MaybeInitializeFileMetaData() won't incur
          // any I/O cost. "max_open_files=-1" means that the table cache passed
          // to the VersionSet and then to the ColumnFamilySet has a size of
          // TableCache::kInfiniteCapacity
          if (vset_->GetColumnFamilySet()->get_table_cache()->GetCapacity() ==
              TableCache::kInfiniteCapacity) {
            continue;
          }
          if (++init_count >= kMaxInitCount) {
            break;
          }
        }
      }
    }
    // In case all sampled-files contain only deletion entries, then we
    // load the table-property of a file in higher-level to initialize
    // that value.
    for (int level = storage_info_.num_levels_ - 1;
         storage_info_.accumulated_raw_value_size_ == 0 && level >= 0;
         --level) {
      for (int i = static_cast<int>(storage_info_.files_[level].size()) - 1;
           storage_info_.accumulated_raw_value_size_ == 0 && i >= 0; --i) {
        if (MaybeInitializeFileMetaData(storage_info_.files_[level][i])) {
          storage_info_.UpdateAccumulatedStats(storage_info_.files_[level][i]);
        }
      }
    }
  }

  storage_info_.ComputeCompensatedSizes();
}

void VersionStorageInfo::ComputeCompensatedSizes() {
  static const int kDeletionWeightOnCompaction = 2;
  uint64_t average_value_size = GetAverageValueSize();

  // compute the compensated size
  for (int level = 0; level < num_levels_; level++) {
    for (auto* file_meta : files_[level]) {
      // Here we only compute compensated_file_size for those file_meta
      // which compensated_file_size is uninitialized (== 0). This is true only
      // for files that have been created right now and no other thread has
      // access to them. That's why we can safely mutate compensated_file_size.
      if (file_meta->compensated_file_size == 0) {
        file_meta->compensated_file_size = file_meta->fd.GetFileSize();
        // Here we only boost the size of deletion entries of a file only
        // when the number of deletion entries is greater than the number of
        // non-deletion entries in the file.  The motivation here is that in
        // a stable workload, the number of deletion entries should be roughly
        // equal to the number of non-deletion entries.  If we compensate the
        // size of deletion entries in a stable workload, the deletion
        // compensation logic might introduce unwanted effet which changes the
        // shape of LSM tree.
        if (file_meta->num_deletions * 2 >= file_meta->num_entries) {
          file_meta->compensated_file_size +=
              (file_meta->num_deletions * 2 - file_meta->num_entries) *
              average_value_size * kDeletionWeightOnCompaction;
        }
      }
    }
  }
}

int VersionStorageInfo::MaxInputLevel() const {
  if (compaction_style_ == kCompactionStyleLevel) {
    return num_levels() - 2;
  }
  return 0;
}

int VersionStorageInfo::MaxOutputLevel(bool allow_ingest_behind) const {
  if (allow_ingest_behind) {
    assert(num_levels() > 1);
    return num_levels() - 2;
  }
  return num_levels() - 1;
}

void VersionStorageInfo::EstimateCompactionBytesNeeded(
    const MutableCFOptions& mutable_cf_options) {
  // Only implemented for level-based compaction
  if (compaction_style_ != kCompactionStyleLevel) {
    estimated_compaction_needed_bytes_ = 0;
    return;
  }

  // Start from Level 0, if level 0 qualifies compaction to level 1,
  // we estimate the size of compaction.
  // Then we move on to the next level and see whether it qualifies compaction
  // to the next level. The size of the level is estimated as the actual size
  // on the level plus the input bytes from the previous level if there is any.
  // If it exceeds, take the exceeded bytes as compaction input and add the size
  // of the compaction size to tatal size.
  // We keep doing it to Level 2, 3, etc, until the last level and return the
  // accumulated bytes.

  uint64_t bytes_compact_to_next_level = 0;
  uint64_t level_size = 0;
  for (auto* f : files_[0]) {
    level_size += f->fd.GetFileSize();
  }
  // Level 0
  bool level0_compact_triggered = false;
  if (static_cast<int>(files_[0].size()) >=
          mutable_cf_options.level0_file_num_compaction_trigger ||
      level_size >= mutable_cf_options.max_bytes_for_level_base) {
    level0_compact_triggered = true;
    estimated_compaction_needed_bytes_ = level_size;
    bytes_compact_to_next_level = level_size;
  } else {
    estimated_compaction_needed_bytes_ = 0;
  }

  // Level 1 and up.
  uint64_t bytes_next_level = 0;
  for (int level = base_level(); level <= MaxInputLevel(); level++) {
    level_size = 0;
    if (bytes_next_level > 0) {
#ifndef NDEBUG
      uint64_t level_size2 = 0;
      for (auto* f : files_[level]) {
        level_size2 += f->fd.GetFileSize();
      }
      assert(level_size2 == bytes_next_level);
#endif
      level_size = bytes_next_level;
      bytes_next_level = 0;
    } else {
      for (auto* f : files_[level]) {
        level_size += f->fd.GetFileSize();
      }
    }
    if (level == base_level() && level0_compact_triggered) {
      // Add base level size to compaction if level0 compaction triggered.
      estimated_compaction_needed_bytes_ += level_size;
    }
    // Add size added by previous compaction
    level_size += bytes_compact_to_next_level;
    bytes_compact_to_next_level = 0;
    uint64_t level_target = MaxBytesForLevel(level);
    if (level_size > level_target) {
      bytes_compact_to_next_level = level_size - level_target;
      // Estimate the actual compaction fan-out ratio as size ratio between
      // the two levels.

      assert(bytes_next_level == 0);
      if (level + 1 < num_levels_) {
        for (auto* f : files_[level + 1]) {
          bytes_next_level += f->fd.GetFileSize();
        }
      }
      if (bytes_next_level > 0) {
        assert(level_size > 0);
        estimated_compaction_needed_bytes_ += static_cast<uint64_t>(
            static_cast<double>(bytes_compact_to_next_level) *
            (static_cast<double>(bytes_next_level) /
                 static_cast<double>(level_size) +
             1));
      }
    }
  }
}

namespace {
uint32_t GetExpiredTtlFilesCount(const ImmutableCFOptions& ioptions,
                                 const MutableCFOptions& mutable_cf_options,
                                 const std::vector<FileMetaData*>& files) {
  uint32_t ttl_expired_files_count = 0;

  int64_t _current_time;
  auto status = ioptions.env->GetCurrentTime(&_current_time);
  if (status.ok()) {
    const uint64_t current_time = static_cast<uint64_t>(_current_time);
    for (auto f : files) {
      if (!f->being_compacted && f->fd.table_reader != nullptr &&
          f->fd.table_reader->GetTableProperties() != nullptr) {
        auto creation_time =
            f->fd.table_reader->GetTableProperties()->creation_time;
        if (creation_time > 0 &&
            creation_time < (current_time - mutable_cf_options.ttl)) {
          ttl_expired_files_count++;
        }
      }
    }
  }
  return ttl_expired_files_count;
}
}  // anonymous namespace

void VersionStorageInfo::ComputeCompactionScore(
    const ImmutableCFOptions& immutable_cf_options,
    const MutableCFOptions& mutable_cf_options) {
  for (int level = 0; level <= MaxInputLevel(); level++) {
    double score;
    if (level == 0) {
      // We treat level-0 specially by bounding the number of files
      // instead of number of bytes for two reasons:
      //
      // (1) With larger write-buffer sizes, it is nice not to do too
      // many level-0 compactions.
      //
      // (2) The files in level-0 are merged on every read and
      // therefore we wish to avoid too many files when the individual
      // file size is small (perhaps because of a small write-buffer
      // setting, or very high compression ratios, or lots of
      // overwrites/deletions).
      int num_sorted_runs = 0;
      uint64_t total_size = 0;
      for (auto* f : files_[level]) {
        if (!f->being_compacted) {
          total_size += f->compensated_file_size;
          num_sorted_runs++;
        }
      }
      if (compaction_style_ == kCompactionStyleUniversal) {
        // For universal compaction, we use level0 score to indicate
        // compaction score for the whole DB. Adding other levels as if
        // they are L0 files.
        for (int i = 1; i < num_levels(); i++) {
          if (!files_[i].empty() && !files_[i][0]->being_compacted) {
            num_sorted_runs++;
          }
        }
      }

      if (compaction_style_ == kCompactionStyleFIFO) {
        score = static_cast<double>(total_size) /
                mutable_cf_options.compaction_options_fifo.max_table_files_size;
        if (mutable_cf_options.compaction_options_fifo.allow_compaction) {
          score = std::max(
              static_cast<double>(num_sorted_runs) /
                  mutable_cf_options.level0_file_num_compaction_trigger,
              score);
        }
        if (mutable_cf_options.ttl > 0) {
          score = std::max(
              static_cast<double>(GetExpiredTtlFilesCount(
                  immutable_cf_options, mutable_cf_options, files_[level])),
              score);
        }

      } else {
        score = static_cast<double>(num_sorted_runs) /
                mutable_cf_options.level0_file_num_compaction_trigger;
        if (compaction_style_ == kCompactionStyleLevel && num_levels() > 1) {
          // Level-based involves L0->L0 compactions that can lead to oversized
          // L0 files. Take into account size as well to avoid later giant
          // compactions to the base level.
          score = std::max(
              score, static_cast<double>(total_size) /
                     mutable_cf_options.max_bytes_for_level_base);
        }
      }
    } else {
      // Compute the ratio of current size to size limit.
      uint64_t level_bytes_no_compacting = 0;
      for (auto f : files_[level]) {
        if (!f->being_compacted) {
          level_bytes_no_compacting += f->compensated_file_size;
        }
      }
      score = static_cast<double>(level_bytes_no_compacting) /
              MaxBytesForLevel(level);
    }
    compaction_level_[level] = level;
    compaction_score_[level] = score;
  }

  // sort all the levels based on their score. Higher scores get listed
  // first. Use bubble sort because the number of entries are small.
  for (int i = 0; i < num_levels() - 2; i++) {
    for (int j = i + 1; j < num_levels() - 1; j++) {
      if (compaction_score_[i] < compaction_score_[j]) {
        double score = compaction_score_[i];
        int level = compaction_level_[i];
        compaction_score_[i] = compaction_score_[j];
        compaction_level_[i] = compaction_level_[j];
        compaction_score_[j] = score;
        compaction_level_[j] = level;
      }
    }
  }
  ComputeFilesMarkedForCompaction();
  ComputeBottommostFilesMarkedForCompaction();
  if (mutable_cf_options.ttl > 0) {
    ComputeExpiredTtlFiles(immutable_cf_options, mutable_cf_options.ttl);
  }
  if (mutable_cf_options.periodic_compaction_seconds > 0) {
    ComputeFilesMarkedForPeriodicCompaction(
        immutable_cf_options, mutable_cf_options.periodic_compaction_seconds);
  }
  EstimateCompactionBytesNeeded(mutable_cf_options);
}

void VersionStorageInfo::ComputeFilesMarkedForCompaction() {
  files_marked_for_compaction_.clear();
  int last_qualify_level = 0;

  // Do not include files from the last level with data
  // If table properties collector suggests a file on the last level,
  // we should not move it to a new level.
  for (int level = num_levels() - 1; level >= 1; level--) {
    if (!files_[level].empty()) {
      last_qualify_level = level - 1;
      break;
    }
  }

  for (int level = 0; level <= last_qualify_level; level++) {
    for (auto* f : files_[level]) {
      if (!f->being_compacted && f->marked_for_compaction) {
        files_marked_for_compaction_.emplace_back(level, f);
      }
    }
  }
}

void VersionStorageInfo::ComputeExpiredTtlFiles(
    const ImmutableCFOptions& ioptions, const uint64_t ttl) {
  assert(ttl > 0);

  expired_ttl_files_.clear();

  int64_t _current_time;
  auto status = ioptions.env->GetCurrentTime(&_current_time);
  if (!status.ok()) {
    return;
  }
  const uint64_t current_time = static_cast<uint64_t>(_current_time);

  // hust-cloud
  if (ioptions.use_wal_stage) {
    for (auto f : files_[1]) { // L1 only
      if (!f->being_compacted && f->fd.table_reader != nullptr &&
          f->fd.table_reader->GetTableProperties() != nullptr) {
        auto creation_time =
            f->fd.table_reader->GetTableProperties()->creation_time;
        if (creation_time > 0 && creation_time < (current_time - ttl)) {
          expired_ttl_files_.emplace_back(1, f);
        }
      }
    }
    // sort all the files based on their live time. Older files get listed
    // first. Use bubble sort because the number of entries are small.
    for (uint32_t i = 0; i + 1 < expired_ttl_files_.size(); i++) {
      for (uint32_t j = i + 1; j < expired_ttl_files_.size(); j++) {
        auto &p1 = expired_ttl_files_[i];
        auto &p2 = expired_ttl_files_[j];
<<<<<<< HEAD

=======
>>>>>>> 9ffae31a
        if (p1.second->fd.table_reader->GetTableProperties()->creation_time >
            p2.second->fd.table_reader->GetTableProperties()->creation_time) {
          auto tmp = expired_ttl_files_[i];
          expired_ttl_files_[i] = expired_ttl_files_[j];
          expired_ttl_files_[j] = tmp;
        }
      }
    }
  } else {
    for (int level = 0; level < num_levels() - 1; level++) {
      for (auto f : files_[level]) {
        if (!f->being_compacted && f->fd.table_reader != nullptr &&
            f->fd.table_reader->GetTableProperties() != nullptr) {
          auto creation_time =
              f->fd.table_reader->GetTableProperties()->creation_time;
          if (creation_time > 0 && creation_time < (current_time - ttl)) {
            expired_ttl_files_.emplace_back(level, f);
          }
        }
      }
    }
  }
}

void VersionStorageInfo::ComputeFilesMarkedForPeriodicCompaction(
    const ImmutableCFOptions& ioptions,
    const uint64_t periodic_compaction_seconds) {
  assert(periodic_compaction_seconds > 0);

  files_marked_for_periodic_compaction_.clear();

  int64_t temp_current_time;
  auto status = ioptions.env->GetCurrentTime(&temp_current_time);
  if (!status.ok()) {
    return;
  }
  const uint64_t current_time = static_cast<uint64_t>(temp_current_time);
  const uint64_t allowed_time_limit =
      current_time - periodic_compaction_seconds;

  for (int level = 0; level < num_levels(); level++) {
    for (auto f : files_[level]) {
      if (!f->being_compacted && f->fd.table_reader != nullptr &&
          f->fd.table_reader->GetTableProperties() != nullptr) {
        // Compute a file's modification time in the following order:
        // 1. Use file_creation_time table property if it is > 0.
        // 2. Use creation_time table property if it is > 0.
        // 3. Use file's mtime metadata if the above two table properties are 0.
        // Don't consider the file at all if the modification time cannot be
        // correctly determined based on the above conditions.
        uint64_t file_modification_time =
            f->fd.table_reader->GetTableProperties()->file_creation_time;
        if (file_modification_time == 0) {
          file_modification_time =
              f->fd.table_reader->GetTableProperties()->creation_time;
        }
        if (file_modification_time == 0) {
          auto file_path = TableFileName(ioptions.cf_paths, f->fd.GetNumber(),
                                         f->fd.GetPathId());
          status = ioptions.env->GetFileModificationTime(
              file_path, &file_modification_time);
          if (!status.ok()) {
            ROCKS_LOG_WARN(ioptions.info_log,
                           "Can't get file modification time: %s: %s",
                           file_path.c_str(), status.ToString().c_str());
            continue;
          }
        }
        if (file_modification_time > 0 &&
            file_modification_time < allowed_time_limit) {
          files_marked_for_periodic_compaction_.emplace_back(level, f);
        }
      }
    }
  }
}

namespace {

// used to sort files by size
struct Fsize {
  size_t index;
  FileMetaData* file;
};

// Compator that is used to sort files based on their size
// In normal mode: descending size
bool CompareCompensatedSizeDescending(const Fsize& first, const Fsize& second) {
  return (first.file->compensated_file_size >
      second.file->compensated_file_size);
}
} // anonymous namespace

void VersionStorageInfo::AddFile(int level, FileMetaData* f, Logger* info_log) {
  auto* level_files = &files_[level];
  // Must not overlap
#ifndef NDEBUG
  if (level > 0 && !level_files->empty() &&
      internal_comparator_->Compare(
          (*level_files)[level_files->size() - 1]->largest, f->smallest) >= 0) {
    auto* f2 = (*level_files)[level_files->size() - 1];
    if (info_log != nullptr) {
      Error(info_log, "Adding new file %" PRIu64
                      " range (%s, %s) to level %d but overlapping "
                      "with existing file %" PRIu64 " %s %s",
            f->fd.GetNumber(), f->smallest.DebugString(true).c_str(),
            f->largest.DebugString(true).c_str(), level, f2->fd.GetNumber(),
            f2->smallest.DebugString(true).c_str(),
            f2->largest.DebugString(true).c_str());
      LogFlush(info_log);
    }
    assert(false);
  }
#else
  (void)info_log;
#endif
  f->refs++;
  level_files->push_back(f);
}

// Version::PrepareApply() need to be called before calling the function, or
// following functions called:
// 1. UpdateNumNonEmptyLevels();
// 2. CalculateBaseBytes();
// 3. UpdateFilesByCompactionPri();
// 4. GenerateFileIndexer();
// 5. GenerateLevelFilesBrief();
// 6. GenerateLevel0NonOverlapping();
// 7. GenerateBottommostFiles();
void VersionStorageInfo::SetFinalized() {
  finalized_ = true;
#ifndef NDEBUG
  if (compaction_style_ != kCompactionStyleLevel) {
    // Not level based compaction.
    return;
  }
  assert(base_level_ < 0 || num_levels() == 1 ||
         (base_level_ >= 1 && base_level_ < num_levels()));
  // Verify all levels newer than base_level are empty except L0
  for (int level = 1; level < base_level(); level++) {
    assert(NumLevelBytes(level) == 0);
  }
  uint64_t max_bytes_prev_level = 0;
  for (int level = base_level(); level < num_levels() - 1; level++) {
    if (LevelFiles(level).size() == 0) {
      continue;
    }
    assert(MaxBytesForLevel(level) >= max_bytes_prev_level);
    max_bytes_prev_level = MaxBytesForLevel(level);
  }
  int num_empty_non_l0_level = 0;
  for (int level = 0; level < num_levels(); level++) {
    assert(LevelFiles(level).size() == 0 ||
           LevelFiles(level).size() == LevelFilesBrief(level).num_files);
    if (level > 0 && NumLevelBytes(level) > 0) {
      num_empty_non_l0_level++;
    }
    if (LevelFiles(level).size() > 0) {
      assert(level < num_non_empty_levels());
    }
  }
  assert(compaction_level_.size() > 0);
  assert(compaction_level_.size() == compaction_score_.size());
#endif
}

void VersionStorageInfo::UpdateNumNonEmptyLevels() {
  num_non_empty_levels_ = num_levels_;
  for (int i = num_levels_ - 1; i >= 0; i--) {
    if (files_[i].size() != 0) {
      return;
    } else {
      num_non_empty_levels_ = i;
    }
  }
}

namespace {
// Sort `temp` based on ratio of overlapping size over file size
void SortFileByOverlappingRatio(
    const InternalKeyComparator& icmp, const std::vector<FileMetaData*>& files,
    const std::vector<FileMetaData*>& next_level_files,
    std::vector<Fsize>* temp) {
  std::unordered_map<uint64_t, uint64_t> file_to_order;
  auto next_level_it = next_level_files.begin();

  for (auto& file : files) {
    uint64_t overlapping_bytes = 0;
    // Skip files in next level that is smaller than current file
    while (next_level_it != next_level_files.end() &&
           icmp.Compare((*next_level_it)->largest, file->smallest) < 0) {
      next_level_it++;
    }

    while (next_level_it != next_level_files.end() &&
           icmp.Compare((*next_level_it)->smallest, file->largest) < 0) {
      overlapping_bytes += (*next_level_it)->fd.file_size;

      if (icmp.Compare((*next_level_it)->largest, file->largest) > 0) {
        // next level file cross large boundary of current file.
        break;
      }
      next_level_it++;
    }

    assert(file->compensated_file_size != 0);
    file_to_order[file->fd.GetNumber()] =
        overlapping_bytes * 1024u / file->compensated_file_size;
  }

  std::sort(temp->begin(), temp->end(),
            [&](const Fsize& f1, const Fsize& f2) -> bool {
              return file_to_order[f1.file->fd.GetNumber()] <
                     file_to_order[f2.file->fd.GetNumber()];
            });
}
}  // namespace

void VersionStorageInfo::UpdateFilesByCompactionPri(
    CompactionPri compaction_pri) {
  if (compaction_style_ == kCompactionStyleNone ||
      compaction_style_ == kCompactionStyleFIFO ||
      compaction_style_ == kCompactionStyleUniversal) {
    // don't need this
    return;
  }
  // No need to sort the highest level because it is never compacted.
  for (int level = 0; level < num_levels() - 1; level++) {
    const std::vector<FileMetaData*>& files = files_[level];
    auto& files_by_compaction_pri = files_by_compaction_pri_[level];
    assert(files_by_compaction_pri.size() == 0);

    // populate a temp vector for sorting based on size
    std::vector<Fsize> temp(files.size());
    for (size_t i = 0; i < files.size(); i++) {
      temp[i].index = i;
      temp[i].file = files[i];
    }

    // sort the top number_of_files_to_sort_ based on file size
    size_t num = VersionStorageInfo::kNumberFilesToSort;
    if (num > temp.size()) {
      num = temp.size();
    }
    switch (compaction_pri) {
      case kByCompensatedSize:
        std::partial_sort(temp.begin(), temp.begin() + num, temp.end(),
                          CompareCompensatedSizeDescending);
        break;
      case kOldestLargestSeqFirst:
        std::sort(temp.begin(), temp.end(),
                  [](const Fsize& f1, const Fsize& f2) -> bool {
                    return f1.file->fd.largest_seqno <
                           f2.file->fd.largest_seqno;
                  });
        break;
      case kOldestSmallestSeqFirst:
        std::sort(temp.begin(), temp.end(),
                  [](const Fsize& f1, const Fsize& f2) -> bool {
                    return f1.file->fd.smallest_seqno <
                           f2.file->fd.smallest_seqno;
                  });
        break;
      case kMinOverlappingRatio:
        SortFileByOverlappingRatio(*internal_comparator_, files_[level],
                                   files_[level + 1], &temp);
        break;
      default:
        assert(false);
    }
    assert(temp.size() == files.size());

    // initialize files_by_compaction_pri_
    for (size_t i = 0; i < temp.size(); i++) {
      files_by_compaction_pri.push_back(static_cast<int>(temp[i].index));
    }
    next_file_to_compact_by_size_[level] = 0;
    assert(files_[level].size() == files_by_compaction_pri_[level].size());
  }
}

void VersionStorageInfo::GenerateLevel0NonOverlapping() {
  assert(!finalized_);
  level0_non_overlapping_ = true;
  if (level_files_brief_.size() == 0) {
    return;
  }

  // A copy of L0 files sorted by smallest key
  std::vector<FdWithKeyRange> level0_sorted_file(
      level_files_brief_[0].files,
      level_files_brief_[0].files + level_files_brief_[0].num_files);
  std::sort(level0_sorted_file.begin(), level0_sorted_file.end(),
            [this](const FdWithKeyRange& f1, const FdWithKeyRange& f2) -> bool {
              return (internal_comparator_->Compare(f1.smallest_key,
                                                    f2.smallest_key) < 0);
            });

  for (size_t i = 1; i < level0_sorted_file.size(); ++i) {
    FdWithKeyRange& f = level0_sorted_file[i];
    FdWithKeyRange& prev = level0_sorted_file[i - 1];
    if (internal_comparator_->Compare(prev.largest_key, f.smallest_key) >= 0) {
      level0_non_overlapping_ = false;
      break;
    }
  }
}

void VersionStorageInfo::GenerateBottommostFiles() {
  assert(!finalized_);
  assert(bottommost_files_.empty());
  for (size_t level = 0; level < level_files_brief_.size(); ++level) {
    for (size_t file_idx = 0; file_idx < level_files_brief_[level].num_files;
         ++file_idx) {
      const FdWithKeyRange& f = level_files_brief_[level].files[file_idx];
      int l0_file_idx;
      if (level == 0) {
        l0_file_idx = static_cast<int>(file_idx);
      } else {
        l0_file_idx = -1;
      }
      Slice smallest_user_key = ExtractUserKey(f.smallest_key);
      Slice largest_user_key = ExtractUserKey(f.largest_key);
      if (!RangeMightExistAfterSortedRun(smallest_user_key, largest_user_key,
                                         static_cast<int>(level),
                                         l0_file_idx)) {
        bottommost_files_.emplace_back(static_cast<int>(level),
                                       f.file_metadata);
      }
    }
  }
}

void VersionStorageInfo::UpdateOldestSnapshot(SequenceNumber seqnum) {
  assert(seqnum >= oldest_snapshot_seqnum_);
  oldest_snapshot_seqnum_ = seqnum;
  if (oldest_snapshot_seqnum_ > bottommost_files_mark_threshold_) {
    ComputeBottommostFilesMarkedForCompaction();
  }
}

void VersionStorageInfo::ComputeBottommostFilesMarkedForCompaction() {
  bottommost_files_marked_for_compaction_.clear();
  bottommost_files_mark_threshold_ = kMaxSequenceNumber;
  for (auto& level_and_file : bottommost_files_) {
    if (!level_and_file.second->being_compacted &&
        level_and_file.second->fd.largest_seqno != 0 &&
        level_and_file.second->num_deletions > 1) {
      // largest_seqno might be nonzero due to containing the final key in an
      // earlier compaction, whose seqnum we didn't zero out. Multiple deletions
      // ensures the file really contains deleted or overwritten keys.
      if (level_and_file.second->fd.largest_seqno < oldest_snapshot_seqnum_) {
        bottommost_files_marked_for_compaction_.push_back(level_and_file);
      } else {
        bottommost_files_mark_threshold_ =
            std::min(bottommost_files_mark_threshold_,
                     level_and_file.second->fd.largest_seqno);
      }
    }
  }
}

void Version::Ref() {
  ++refs_;
}

bool Version::Unref() {
  assert(refs_ >= 1);
  --refs_;
  if (refs_ == 0) {
    delete this;
    return true;
  }
  return false;
}

bool VersionStorageInfo::OverlapInLevel(int level,
                                        const Slice* smallest_user_key,
                                        const Slice* largest_user_key) {
  if (level >= num_non_empty_levels_) {
    // empty level, no overlap
    return false;
  }
  return SomeFileOverlapsRange(*internal_comparator_, (level > 0),
                               level_files_brief_[level], smallest_user_key,
                               largest_user_key);
}

// Store in "*inputs" all files in "level" that overlap [begin,end]
// If hint_index is specified, then it points to a file in the
// overlapping range.
// The file_index returns a pointer to any file in an overlapping range.
void VersionStorageInfo::GetOverlappingInputs(
    int level, const InternalKey* begin, const InternalKey* end,
    std::vector<FileMetaData*>* inputs, int hint_index, int* file_index,
    bool expand_range, InternalKey** next_smallest) const {
  if (level >= num_non_empty_levels_) {
    // this level is empty, no overlapping inputs
    return;
  }

  inputs->clear();
  if (file_index) {
    *file_index = -1;
  }
  const Comparator* user_cmp = user_comparator_;
  if (level > 0) {
    GetOverlappingInputsRangeBinarySearch(level, begin, end, inputs, hint_index,
                                          file_index, false, next_smallest);
    return;
  }

  if (next_smallest) {
    // next_smallest key only makes sense for non-level 0, where files are
    // non-overlapping
    *next_smallest = nullptr;
  }

  Slice user_begin, user_end;
  if (begin != nullptr) {
    user_begin = begin->user_key();
  }
  if (end != nullptr) {
    user_end = end->user_key();
  }

  // index stores the file index need to check.
  std::list<size_t> index;
  for (size_t i = 0; i < level_files_brief_[level].num_files; i++) {
    index.emplace_back(i);
  }

  while (!index.empty()) {
    bool found_overlapping_file = false;
    auto iter = index.begin();
    while (iter != index.end()) {
      FdWithKeyRange* f = &(level_files_brief_[level].files[*iter]);
      const Slice file_start = ExtractUserKey(f->smallest_key);
      const Slice file_limit = ExtractUserKey(f->largest_key);
      if (begin != nullptr &&
          user_cmp->CompareWithoutTimestamp(file_limit, user_begin) < 0) {
        // "f" is completely before specified range; skip it
        iter++;
      } else if (end != nullptr &&
                 user_cmp->CompareWithoutTimestamp(file_start, user_end) > 0) {
        // "f" is completely after specified range; skip it
        iter++;
      } else {
        // if overlap
        inputs->emplace_back(files_[level][*iter]);
        found_overlapping_file = true;
        // record the first file index.
        if (file_index && *file_index == -1) {
          *file_index = static_cast<int>(*iter);
        }
        // the related file is overlap, erase to avoid checking again.
        iter = index.erase(iter);
        if (expand_range) {
          if (begin != nullptr &&
              user_cmp->CompareWithoutTimestamp(file_start, user_begin) < 0) {
            user_begin = file_start;
          }
          if (end != nullptr &&
              user_cmp->CompareWithoutTimestamp(file_limit, user_end) > 0) {
            user_end = file_limit;
          }
        }
      }
    }
    // if all the files left are not overlap, break
    if (!found_overlapping_file) {
      break;
    }
  }
}

// Store in "*inputs" files in "level" that within range [begin,end]
// Guarantee a "clean cut" boundary between the files in inputs
// and the surrounding files and the maxinum number of files.
// This will ensure that no parts of a key are lost during compaction.
// If hint_index is specified, then it points to a file in the range.
// The file_index returns a pointer to any file in an overlapping range.
void VersionStorageInfo::GetCleanInputsWithinInterval(
    int level, const InternalKey* begin, const InternalKey* end,
    std::vector<FileMetaData*>* inputs, int hint_index, int* file_index) const {
  inputs->clear();
  if (file_index) {
    *file_index = -1;
  }
  if (level >= num_non_empty_levels_ || level == 0 ||
      level_files_brief_[level].num_files == 0) {
    // this level is empty, no inputs within range
    // also don't support clean input interval within L0
    return;
  }

  GetOverlappingInputsRangeBinarySearch(level, begin, end, inputs,
                                        hint_index, file_index,
                                        true /* within_interval */);
}

// Store in "*inputs" all files in "level" that overlap [begin,end]
// Employ binary search to find at least one file that overlaps the
// specified range. From that file, iterate backwards and
// forwards to find all overlapping files.
// if within_range is set, then only store the maximum clean inputs
// within range [begin, end]. "clean" means there is a boudnary
// between the files in "*inputs" and the surrounding files
void VersionStorageInfo::GetOverlappingInputsRangeBinarySearch(
    int level, const InternalKey* begin, const InternalKey* end,
    std::vector<FileMetaData*>* inputs, int hint_index, int* file_index,
    bool within_interval, InternalKey** next_smallest) const {
  assert(level > 0);

  auto user_cmp = user_comparator_;
  const FdWithKeyRange* files = level_files_brief_[level].files;
  const int num_files = static_cast<int>(level_files_brief_[level].num_files);

  // begin to use binary search to find lower bound
  // and upper bound.
  int start_index = 0;
  int end_index = num_files;

  if (begin != nullptr) {
    // if within_interval is true, with file_key would find
    // not overlapping ranges in std::lower_bound.
    auto cmp = [&user_cmp, &within_interval](const FdWithKeyRange& f,
                                             const InternalKey* k) {
      auto& file_key = within_interval ? f.file_metadata->smallest
                                       : f.file_metadata->largest;
      return sstableKeyCompare(user_cmp, file_key, *k) < 0;
    };

    start_index = static_cast<int>(
        std::lower_bound(files,
                         files + (hint_index == -1 ? num_files : hint_index),
                         begin, cmp) -
        files);

    if (start_index > 0 && within_interval) {
      bool is_overlapping = true;
      while (is_overlapping && start_index < num_files) {
        auto& pre_limit = files[start_index - 1].file_metadata->largest;
        auto& cur_start = files[start_index].file_metadata->smallest;
        is_overlapping = sstableKeyCompare(user_cmp, pre_limit, cur_start) == 0;
        start_index += is_overlapping;
      }
    }
  }

  if (end != nullptr) {
    // if within_interval is true, with file_key would find
    // not overlapping ranges in std::upper_bound.
    auto cmp = [&user_cmp, &within_interval](const InternalKey* k,
                                             const FdWithKeyRange& f) {
      auto& file_key = within_interval ? f.file_metadata->largest
                                       : f.file_metadata->smallest;
      return sstableKeyCompare(user_cmp, *k, file_key) < 0;
    };

    end_index = static_cast<int>(
        std::upper_bound(files + start_index, files + num_files, end, cmp) -
        files);

    if (end_index < num_files && within_interval) {
      bool is_overlapping = true;
      while (is_overlapping && end_index > start_index) {
        auto& next_start = files[end_index].file_metadata->smallest;
        auto& cur_limit = files[end_index - 1].file_metadata->largest;
        is_overlapping =
            sstableKeyCompare(user_cmp, cur_limit, next_start) == 0;
        end_index -= is_overlapping;
      }
    }
  }

  assert(start_index <= end_index);

  // If there were no overlapping files, return immediately.
  if (start_index == end_index) {
    if (next_smallest) {
      *next_smallest = nullptr;
    }
    return;
  }

  assert(start_index < end_index);

  // returns the index where an overlap is found
  if (file_index) {
    *file_index = start_index;
  }

  // insert overlapping files into vector
  for (int i = start_index; i < end_index; i++) {
    inputs->push_back(files_[level][i]);
  }

  if (next_smallest != nullptr) {
    // Provide the next key outside the range covered by inputs
    if (end_index < static_cast<int>(files_[level].size())) {
      **next_smallest = files_[level][end_index]->smallest;
    } else {
      *next_smallest = nullptr;
    }
  }
}

uint64_t VersionStorageInfo::NumLevelBytes(int level) const {
  assert(level >= 0);
  assert(level < num_levels());
  return TotalFileSize(files_[level]);
}

const char* VersionStorageInfo::LevelSummary(
    LevelSummaryStorage* scratch) const {
  int len = 0;
  if (compaction_style_ == kCompactionStyleLevel && num_levels() > 1) {
    assert(base_level_ < static_cast<int>(level_max_bytes_.size()));
    if (level_multiplier_ != 0.0) {
      len = snprintf(
          scratch->buffer, sizeof(scratch->buffer),
          "base level %d level multiplier %.2f max bytes base %" PRIu64 " ",
          base_level_, level_multiplier_, level_max_bytes_[base_level_]);
    }
  }
  len +=
      snprintf(scratch->buffer + len, sizeof(scratch->buffer) - len, "files[");
  for (int i = 0; i < num_levels(); i++) {
    int sz = sizeof(scratch->buffer) - len;
    int ret = snprintf(scratch->buffer + len, sz, "%d ", int(files_[i].size()));
    if (ret < 0 || ret >= sz) break;
    len += ret;
  }
  if (len > 0) {
    // overwrite the last space
    --len;
  }
  len += snprintf(scratch->buffer + len, sizeof(scratch->buffer) - len,
                  "] max score %.2f", compaction_score_[0]);

  if (!files_marked_for_compaction_.empty()) {
    snprintf(scratch->buffer + len, sizeof(scratch->buffer) - len,
             " (%" ROCKSDB_PRIszt " files need compaction)",
             files_marked_for_compaction_.size());
  }

  return scratch->buffer;
}

const char* VersionStorageInfo::LevelFileSummary(FileSummaryStorage* scratch,
                                                 int level) const {
  int len = snprintf(scratch->buffer, sizeof(scratch->buffer), "files_size[");
  for (const auto& f : files_[level]) {
    int sz = sizeof(scratch->buffer) - len;
    char sztxt[16];
    AppendHumanBytes(f->fd.GetFileSize(), sztxt, sizeof(sztxt));
    int ret = snprintf(scratch->buffer + len, sz,
                       "#%" PRIu64 "(seq=%" PRIu64 ",sz=%s,%d) ",
                       f->fd.GetNumber(), f->fd.smallest_seqno, sztxt,
                       static_cast<int>(f->being_compacted));
    if (ret < 0 || ret >= sz)
      break;
    len += ret;
  }
  // overwrite the last space (only if files_[level].size() is non-zero)
  if (files_[level].size() && len > 0) {
    --len;
  }
  snprintf(scratch->buffer + len, sizeof(scratch->buffer) - len, "]");
  return scratch->buffer;
}

int64_t VersionStorageInfo::MaxNextLevelOverlappingBytes() {
  uint64_t result = 0;
  std::vector<FileMetaData*> overlaps;
  for (int level = 1; level < num_levels() - 1; level++) {
    for (const auto& f : files_[level]) {
      GetOverlappingInputs(level + 1, &f->smallest, &f->largest, &overlaps);
      const uint64_t sum = TotalFileSize(overlaps);
      if (sum > result) {
        result = sum;
      }
    }
  }
  return result;
}

uint64_t VersionStorageInfo::MaxBytesForLevel(int level) const {
  // Note: the result for level zero is not really used since we set
  // the level-0 compaction threshold based on number of files.
  assert(level >= 0);
  assert(level < static_cast<int>(level_max_bytes_.size()));
  return level_max_bytes_[level];
}

void VersionStorageInfo::CalculateBaseBytes(const ImmutableCFOptions& ioptions,
                                            const MutableCFOptions& options) {
  // Special logic to set number of sorted runs.
  // It is to match the previous behavior when all files are in L0.
  int num_l0_count = static_cast<int>(files_[0].size());
  if (compaction_style_ == kCompactionStyleUniversal) {
    // For universal compaction, we use level0 score to indicate
    // compaction score for the whole DB. Adding other levels as if
    // they are L0 files.
    for (int i = 1; i < num_levels(); i++) {
      if (!files_[i].empty()) {
        num_l0_count++;
      }
    }
  }
  set_l0_delay_trigger_count(num_l0_count);

  level_max_bytes_.resize(ioptions.num_levels);
  if (!ioptions.level_compaction_dynamic_level_bytes) {
    base_level_ = (ioptions.compaction_style == kCompactionStyleLevel) ? 1 : -1;

    // Calculate for static bytes base case
    for (int i = 0; i < ioptions.num_levels; ++i) {
      if (i == 0 && ioptions.compaction_style == kCompactionStyleUniversal) {
        level_max_bytes_[i] = options.max_bytes_for_level_base;
      } else if (i > 1) {
        level_max_bytes_[i] = MultiplyCheckOverflow(
            MultiplyCheckOverflow(level_max_bytes_[i - 1],
                                  options.max_bytes_for_level_multiplier),
            options.MaxBytesMultiplerAdditional(i - 1));
      } else {
        level_max_bytes_[i] = options.max_bytes_for_level_base;
      }
    }
  } else {
    uint64_t max_level_size = 0;

    int first_non_empty_level = -1;
    // Find size of non-L0 level of most data.
    // Cannot use the size of the last level because it can be empty or less
    // than previous levels after compaction.
    for (int i = 1; i < num_levels_; i++) {
      uint64_t total_size = 0;
      for (const auto& f : files_[i]) {
        total_size += f->fd.GetFileSize();
      }
      if (total_size > 0 && first_non_empty_level == -1) {
        first_non_empty_level = i;
      }
      if (total_size > max_level_size) {
        max_level_size = total_size;
      }
    }

    // Prefill every level's max bytes to disallow compaction from there.
    for (int i = 0; i < num_levels_; i++) {
      level_max_bytes_[i] = std::numeric_limits<uint64_t>::max();
    }

    if (max_level_size == 0) {
      // No data for L1 and up. L0 compacts to last level directly.
      // No compaction from L1+ needs to be scheduled.
      base_level_ = num_levels_ - 1;
    } else {
      uint64_t l0_size = 0;
      for (const auto& f : files_[0]) {
        l0_size += f->fd.GetFileSize();
      }

      uint64_t base_bytes_max =
          std::max(options.max_bytes_for_level_base, l0_size);
      uint64_t base_bytes_min = static_cast<uint64_t>(
          base_bytes_max / options.max_bytes_for_level_multiplier);

      // Try whether we can make last level's target size to be max_level_size
      uint64_t cur_level_size = max_level_size;
      for (int i = num_levels_ - 2; i >= first_non_empty_level; i--) {
        // Round up after dividing
        cur_level_size = static_cast<uint64_t>(
            cur_level_size / options.max_bytes_for_level_multiplier);
      }

      // Calculate base level and its size.
      uint64_t base_level_size;
      if (cur_level_size <= base_bytes_min) {
        // Case 1. If we make target size of last level to be max_level_size,
        // target size of the first non-empty level would be smaller than
        // base_bytes_min. We set it be base_bytes_min.
        base_level_size = base_bytes_min + 1U;
        base_level_ = first_non_empty_level;
        ROCKS_LOG_WARN(ioptions.info_log,
                       "More existing levels in DB than needed. "
                       "max_bytes_for_level_multiplier may not be guaranteed.");
      } else {
        // Find base level (where L0 data is compacted to).
        base_level_ = first_non_empty_level;
        while (base_level_ > 1 && cur_level_size > base_bytes_max) {
          --base_level_;
          cur_level_size = static_cast<uint64_t>(
              cur_level_size / options.max_bytes_for_level_multiplier);
        }
        if (cur_level_size > base_bytes_max) {
          // Even L1 will be too large
          assert(base_level_ == 1);
          base_level_size = base_bytes_max;
        } else {
          base_level_size = cur_level_size;
        }
      }

      level_multiplier_ = options.max_bytes_for_level_multiplier;
      assert(base_level_size > 0);
      if (l0_size > base_level_size &&
          (l0_size > options.max_bytes_for_level_base ||
           static_cast<int>(files_[0].size() / 2) >=
               options.level0_file_num_compaction_trigger)) {
        // We adjust the base level according to actual L0 size, and adjust
        // the level multiplier accordingly, when:
        //   1. the L0 size is larger than level size base, or
        //   2. number of L0 files reaches twice the L0->L1 compaction trigger
        // We don't do this otherwise to keep the LSM-tree structure stable
        // unless the L0 compation is backlogged.
        base_level_size = l0_size;
        if (base_level_ == num_levels_ - 1) {
          level_multiplier_ = 1.0;
        } else {
          level_multiplier_ = std::pow(
              static_cast<double>(max_level_size) /
                  static_cast<double>(base_level_size),
              1.0 / static_cast<double>(num_levels_ - base_level_ - 1));
        }
      }

      uint64_t level_size = base_level_size;
      for (int i = base_level_; i < num_levels_; i++) {
        if (i > base_level_) {
          level_size = MultiplyCheckOverflow(level_size, level_multiplier_);
        }
        // Don't set any level below base_bytes_max. Otherwise, the LSM can
        // assume an hourglass shape where L1+ sizes are smaller than L0. This
        // causes compaction scoring, which depends on level sizes, to favor L1+
        // at the expense of L0, which may fill up and stall.
        level_max_bytes_[i] = std::max(level_size, base_bytes_max);
      }
    }
  }
}

uint64_t VersionStorageInfo::EstimateLiveDataSize() const {
  // Estimate the live data size by adding up the size of the last level for all
  // key ranges. Note: Estimate depends on the ordering of files in level 0
  // because files in level 0 can be overlapping.
  uint64_t size = 0;

  auto ikey_lt = [this](InternalKey* x, InternalKey* y) {
    return internal_comparator_->Compare(*x, *y) < 0;
  };
  // (Ordered) map of largest keys in non-overlapping files
  std::map<InternalKey*, FileMetaData*, decltype(ikey_lt)> ranges(ikey_lt);

  for (int l = num_levels_ - 1; l >= 0; l--) {
    bool found_end = false;
    for (auto file : files_[l]) {
      // Find the first file where the largest key is larger than the smallest
      // key of the current file. If this file does not overlap with the
      // current file, none of the files in the map does. If there is
      // no potential overlap, we can safely insert the rest of this level
      // (if the level is not 0) into the map without checking again because
      // the elements in the level are sorted and non-overlapping.
      auto lb = (found_end && l != 0) ?
        ranges.end() : ranges.lower_bound(&file->smallest);
      found_end = (lb == ranges.end());
      if (found_end || internal_comparator_->Compare(
            file->largest, (*lb).second->smallest) < 0) {
          ranges.emplace_hint(lb, &file->largest, file);
          size += file->fd.file_size;
      }
    }
  }
  return size;
}

bool VersionStorageInfo::RangeMightExistAfterSortedRun(
    const Slice& smallest_user_key, const Slice& largest_user_key,
    int last_level, int last_l0_idx) {
  assert((last_l0_idx != -1) == (last_level == 0));
  // TODO(ajkr): this preserves earlier behavior where we considered an L0 file
  // bottommost only if it's the oldest L0 file and there are no files on older
  // levels. It'd be better to consider it bottommost if there's no overlap in
  // older levels/files.
  if (last_level == 0 &&
      last_l0_idx != static_cast<int>(LevelFiles(0).size() - 1)) {
    return true;
  }

  // Checks whether there are files living beyond the `last_level`. If lower
  // levels have files, it checks for overlap between [`smallest_key`,
  // `largest_key`] and those files. Bottomlevel optimizations can be made if
  // there are no files in lower levels or if there is no overlap with the files
  // in the lower levels.
  for (int level = last_level + 1; level < num_levels(); level++) {
    // The range is not in the bottommost level if there are files in lower
    // levels when the `last_level` is 0 or if there are files in lower levels
    // which overlap with [`smallest_key`, `largest_key`].
    if (files_[level].size() > 0 &&
        (last_level == 0 ||
         OverlapInLevel(level, &smallest_user_key, &largest_user_key))) {
      return true;
    }
  }
  return false;
}

void Version::AddLiveFiles(std::vector<FileDescriptor>* live) {
  for (int level = 0; level < storage_info_.num_levels(); level++) {
    const std::vector<FileMetaData*>& files = storage_info_.files_[level];
    for (const auto& file : files) {
      live->push_back(file->fd);
    }
  }
}

std::string Version::DebugString(bool hex, bool print_stats) const {
  std::string r;
  for (int level = 0; level < storage_info_.num_levels_; level++) {
    // E.g.,
    //   --- level 1 ---
    //   17:123[1 .. 124]['a' .. 'd']
    //   20:43[124 .. 128]['e' .. 'g']
    //
    // if print_stats=true:
    //   17:123[1 .. 124]['a' .. 'd'](4096)
    r.append("--- level ");
    AppendNumberTo(&r, level);
    r.append(" --- version# ");
    AppendNumberTo(&r, version_number_);
    r.append(" ---\n");
    const std::vector<FileMetaData*>& files = storage_info_.files_[level];
    for (size_t i = 0; i < files.size(); i++) {
      r.push_back(' ');
      AppendNumberTo(&r, files[i]->fd.GetNumber());
      r.push_back(':');
      AppendNumberTo(&r, files[i]->fd.GetFileSize());
      r.append("[");
      AppendNumberTo(&r, files[i]->fd.smallest_seqno);
      r.append(" .. ");
      AppendNumberTo(&r, files[i]->fd.largest_seqno);
      r.append("]");
      r.append("[");
      r.append(files[i]->smallest.DebugString(hex));
      r.append(" .. ");
      r.append(files[i]->largest.DebugString(hex));
      r.append("]");
      if (print_stats) {
        r.append("(");
        r.append(ToString(
            files[i]->stats.num_reads_sampled.load(std::memory_order_relaxed)));
        r.append(")");
      }
      r.append("\n");
    }
  }
  return r;
}

// this is used to batch writes to the manifest file
struct VersionSet::ManifestWriter {
  Status status;
  bool done;
  InstrumentedCondVar cv;
  ColumnFamilyData* cfd;
  const MutableCFOptions mutable_cf_options;
  const autovector<VersionEdit*>& edit_list;

  explicit ManifestWriter(InstrumentedMutex* mu, ColumnFamilyData* _cfd,
                          const MutableCFOptions& cf_options,
                          const autovector<VersionEdit*>& e)
      : done(false),
        cv(mu),
        cfd(_cfd),
        mutable_cf_options(cf_options),
        edit_list(e) {}
};

Status AtomicGroupReadBuffer::AddEdit(VersionEdit* edit) {
  assert(edit);
  if (edit->is_in_atomic_group_) {
    TEST_SYNC_POINT("AtomicGroupReadBuffer::AddEdit:AtomicGroup");
    if (replay_buffer_.empty()) {
      replay_buffer_.resize(edit->remaining_entries_ + 1);
      TEST_SYNC_POINT_CALLBACK(
          "AtomicGroupReadBuffer::AddEdit:FirstInAtomicGroup", edit);
    }
    read_edits_in_atomic_group_++;
    if (read_edits_in_atomic_group_ + edit->remaining_entries_ !=
        static_cast<uint32_t>(replay_buffer_.size())) {
      TEST_SYNC_POINT_CALLBACK(
          "AtomicGroupReadBuffer::AddEdit:IncorrectAtomicGroupSize", edit);
      return Status::Corruption("corrupted atomic group");
    }
    replay_buffer_[read_edits_in_atomic_group_ - 1] = std::move(*edit);
    if (read_edits_in_atomic_group_ == replay_buffer_.size()) {
      TEST_SYNC_POINT_CALLBACK(
          "AtomicGroupReadBuffer::AddEdit:LastInAtomicGroup", edit);
      return Status::OK();
    }
    return Status::OK();
  }

  // A normal edit.
  if (!replay_buffer().empty()) {
    TEST_SYNC_POINT_CALLBACK(
        "AtomicGroupReadBuffer::AddEdit:AtomicGroupMixedWithNormalEdits", edit);
    return Status::Corruption("corrupted atomic group");
  }
  return Status::OK();
}

bool AtomicGroupReadBuffer::IsFull() const {
  return read_edits_in_atomic_group_ == replay_buffer_.size();
}

bool AtomicGroupReadBuffer::IsEmpty() const { return replay_buffer_.empty(); }

void AtomicGroupReadBuffer::Clear() {
  read_edits_in_atomic_group_ = 0;
  replay_buffer_.clear();
}

VersionSet::VersionSet(const std::string& dbname,
                       const ImmutableDBOptions* _db_options,
                       const EnvOptions& storage_options, Cache* table_cache,
                       WriteBufferManager* write_buffer_manager,
                       WriteController* write_controller,
                       BlockCacheTracer* const block_cache_tracer)
    : column_family_set_(new ColumnFamilySet(
          dbname, _db_options, storage_options, table_cache,
          write_buffer_manager, write_controller, block_cache_tracer)),
      env_(_db_options->env),
      dbname_(dbname),
      db_options_(_db_options),
      next_file_number_(2),
      manifest_file_number_(0),  // Filled by Recover()
      options_file_number_(0),
      pending_manifest_file_number_(0),
      last_sequence_(0),
      last_allocated_sequence_(0),
      last_published_sequence_(0),
      prev_log_number_(0),
      current_version_number_(0),
      manifest_file_size_(0),
      env_options_(storage_options),
      block_cache_tracer_(block_cache_tracer) {}

VersionSet::~VersionSet() {
  // we need to delete column_family_set_ because its destructor depends on
  // VersionSet
  Cache* table_cache = column_family_set_->get_table_cache();
  column_family_set_.reset();
  for (auto& file : obsolete_files_) {
    if (file.metadata->table_reader_handle) {
      table_cache->Release(file.metadata->table_reader_handle);
      TableCache::Evict(table_cache, file.metadata->fd.GetNumber());
    }
    file.DeleteMetadata();
  }
  obsolete_files_.clear();
}

void VersionSet::AppendVersion(ColumnFamilyData* column_family_data,
                               Version* v) {
  // compute new compaction score
  v->storage_info()->ComputeCompactionScore(
      *column_family_data->ioptions(),
      *column_family_data->GetLatestMutableCFOptions());

  // Mark v finalized
  v->storage_info_.SetFinalized();

  // Make "v" current
  assert(v->refs_ == 0);
  Version* current = column_family_data->current();
  assert(v != current);
  if (current != nullptr) {
    assert(current->refs_ > 0);
    current->Unref();
  }
  column_family_data->SetCurrent(v);
  v->Ref();

  // Append to linked list
  v->prev_ = column_family_data->dummy_versions()->prev_;
  v->next_ = column_family_data->dummy_versions();
  v->prev_->next_ = v;
  v->next_->prev_ = v;
}

Status VersionSet::ProcessManifestWrites(
    std::deque<ManifestWriter>& writers, InstrumentedMutex* mu,
    Directory* db_directory, bool new_descriptor_log,
    const ColumnFamilyOptions* new_cf_options) {
  assert(!writers.empty());
  ManifestWriter& first_writer = writers.front();
  ManifestWriter* last_writer = &first_writer;

  assert(!manifest_writers_.empty());
  assert(manifest_writers_.front() == &first_writer);

  autovector<VersionEdit*> batch_edits;
  autovector<Version*> versions;
  autovector<const MutableCFOptions*> mutable_cf_options_ptrs;
  std::vector<std::unique_ptr<BaseReferencedVersionBuilder>> builder_guards;

  if (first_writer.edit_list.front()->IsColumnFamilyManipulation()) {
    // No group commits for column family add or drop
    LogAndApplyCFHelper(first_writer.edit_list.front());
    batch_edits.push_back(first_writer.edit_list.front());
  } else {
    auto it = manifest_writers_.cbegin();
    size_t group_start = std::numeric_limits<size_t>::max();
    while (it != manifest_writers_.cend()) {
      if ((*it)->edit_list.front()->IsColumnFamilyManipulation()) {
        // no group commits for column family add or drop
        break;
      }
      last_writer = *(it++);
      assert(last_writer != nullptr);
      assert(last_writer->cfd != nullptr);
      if (last_writer->cfd->IsDropped()) {
        // If we detect a dropped CF at this point, and the corresponding
        // version edits belong to an atomic group, then we need to find out
        // the preceding version edits in the same atomic group, and update
        // their `remaining_entries_` member variable because we are NOT going
        // to write the version edits' of dropped CF to the MANIFEST. If we
        // don't update, then Recover can report corrupted atomic group because
        // the `remaining_entries_` do not match.
        if (!batch_edits.empty()) {
          if (batch_edits.back()->is_in_atomic_group_ &&
              batch_edits.back()->remaining_entries_ > 0) {
            assert(group_start < batch_edits.size());
            const auto& edit_list = last_writer->edit_list;
            size_t k = 0;
            while (k < edit_list.size()) {
              if (!edit_list[k]->is_in_atomic_group_) {
                break;
              } else if (edit_list[k]->remaining_entries_ == 0) {
                ++k;
                break;
              }
              ++k;
            }
            for (auto i = group_start; i < batch_edits.size(); ++i) {
              assert(static_cast<uint32_t>(k) <=
                     batch_edits.back()->remaining_entries_);
              batch_edits[i]->remaining_entries_ -= static_cast<uint32_t>(k);
            }
          }
        }
        continue;
      }
      // We do a linear search on versions because versions is small.
      // TODO(yanqin) maybe consider unordered_map
      Version* version = nullptr;
      VersionBuilder* builder = nullptr;
      for (int i = 0; i != static_cast<int>(versions.size()); ++i) {
        uint32_t cf_id = last_writer->cfd->GetID();
        if (versions[i]->cfd()->GetID() == cf_id) {
          version = versions[i];
          assert(!builder_guards.empty() &&
                 builder_guards.size() == versions.size());
          builder = builder_guards[i]->version_builder();
          TEST_SYNC_POINT_CALLBACK(
              "VersionSet::ProcessManifestWrites:SameColumnFamily", &cf_id);
          break;
        }
      }
      if (version == nullptr) {
        version = new Version(last_writer->cfd, this, env_options_,
                              last_writer->mutable_cf_options,
                              current_version_number_++);
        versions.push_back(version);
        mutable_cf_options_ptrs.push_back(&last_writer->mutable_cf_options);
        builder_guards.emplace_back(
            new BaseReferencedVersionBuilder(last_writer->cfd));
        builder = builder_guards.back()->version_builder();
      }
      assert(builder != nullptr);  // make checker happy
      for (const auto& e : last_writer->edit_list) {
        if (e->is_in_atomic_group_) {
          if (batch_edits.empty() || !batch_edits.back()->is_in_atomic_group_ ||
              (batch_edits.back()->is_in_atomic_group_ &&
               batch_edits.back()->remaining_entries_ == 0)) {
            group_start = batch_edits.size();
          }
        } else if (group_start != std::numeric_limits<size_t>::max()) {
          group_start = std::numeric_limits<size_t>::max();
        }
        Status s = LogAndApplyHelper(last_writer->cfd, builder, e, mu);
        if (!s.ok()) {
          // free up the allocated memory
          for (auto v : versions) {
            delete v;
          }
          return s;
        }
        batch_edits.push_back(e);
      }
    }
    for (int i = 0; i < static_cast<int>(versions.size()); ++i) {
      assert(!builder_guards.empty() &&
             builder_guards.size() == versions.size());
      auto* builder = builder_guards[i]->version_builder();
      Status s = builder->SaveTo(versions[i]->storage_info());
      if (!s.ok()) {
        // free up the allocated memory
        for (auto v : versions) {
          delete v;
        }
        return s;
      }
    }
  }

#ifndef NDEBUG
  // Verify that version edits of atomic groups have correct
  // remaining_entries_.
  size_t k = 0;
  while (k < batch_edits.size()) {
    while (k < batch_edits.size() && !batch_edits[k]->is_in_atomic_group_) {
      ++k;
    }
    if (k == batch_edits.size()) {
      break;
    }
    size_t i = k;
    while (i < batch_edits.size()) {
      if (!batch_edits[i]->is_in_atomic_group_) {
        break;
      }
      assert(i - k + batch_edits[i]->remaining_entries_ ==
             batch_edits[k]->remaining_entries_);
      if (batch_edits[i]->remaining_entries_ == 0) {
        ++i;
        break;
      }
      ++i;
    }
    assert(batch_edits[i - 1]->is_in_atomic_group_);
    assert(0 == batch_edits[i - 1]->remaining_entries_);
    std::vector<VersionEdit*> tmp;
    for (size_t j = k; j != i; ++j) {
      tmp.emplace_back(batch_edits[j]);
    }
    TEST_SYNC_POINT_CALLBACK(
        "VersionSet::ProcessManifestWrites:CheckOneAtomicGroup", &tmp);
    k = i;
  }
#endif  // NDEBUG

  uint64_t new_manifest_file_size = 0;
  Status s;

  assert(pending_manifest_file_number_ == 0);
  if (!descriptor_log_ ||
      manifest_file_size_ > db_options_->max_manifest_file_size) {
    TEST_SYNC_POINT("VersionSet::ProcessManifestWrites:BeforeNewManifest");
    pending_manifest_file_number_ = NewFileNumber();
    batch_edits.back()->SetNextFile(next_file_number_.load());
    new_descriptor_log = true;
  } else {
    pending_manifest_file_number_ = manifest_file_number_;
  }

  if (new_descriptor_log) {
    // if we are writing out new snapshot make sure to persist max column
    // family.
    if (column_family_set_->GetMaxColumnFamily() > 0) {
      first_writer.edit_list.front()->SetMaxColumnFamily(
          column_family_set_->GetMaxColumnFamily());
    }
  }

  {
    EnvOptions opt_env_opts = env_->OptimizeForManifestWrite(env_options_);
    mu->Unlock();

    TEST_SYNC_POINT("VersionSet::LogAndApply:WriteManifest");
    if (!first_writer.edit_list.front()->IsColumnFamilyManipulation()) {
      for (int i = 0; i < static_cast<int>(versions.size()); ++i) {
        assert(!builder_guards.empty() &&
               builder_guards.size() == versions.size());
        assert(!mutable_cf_options_ptrs.empty() &&
               builder_guards.size() == versions.size());
        ColumnFamilyData* cfd = versions[i]->cfd_;
        builder_guards[i]->version_builder()->LoadTableHandlers(
            cfd->internal_stats(), cfd->ioptions()->optimize_filters_for_hits,
            true /* prefetch_index_and_filter_in_cache */,
            false /* is_initial_load */,
            mutable_cf_options_ptrs[i]->prefix_extractor.get());
      }
    }

    // This is fine because everything inside of this block is serialized --
    // only one thread can be here at the same time
    if (new_descriptor_log) {
      // create new manifest file
      ROCKS_LOG_INFO(db_options_->info_log, "Creating manifest %" PRIu64 "\n",
                     pending_manifest_file_number_);
      std::string descriptor_fname =
          DescriptorFileName(dbname_, pending_manifest_file_number_);
      std::unique_ptr<WritableFile> descriptor_file;
      s = NewWritableFile(env_, descriptor_fname, &descriptor_file,
                          opt_env_opts);
      if (s.ok()) {
        descriptor_file->SetPreallocationBlockSize(
            db_options_->manifest_preallocation_size);

        std::unique_ptr<WritableFileWriter> file_writer(new WritableFileWriter(
            std::move(descriptor_file), descriptor_fname, opt_env_opts, env_,
            nullptr, db_options_->listeners));
        descriptor_log_.reset(
            new log::Writer(std::move(file_writer), 0, false));
        s = WriteSnapshot(descriptor_log_.get());
      }
    }

    if (!first_writer.edit_list.front()->IsColumnFamilyManipulation()) {
      for (int i = 0; i < static_cast<int>(versions.size()); ++i) {
        versions[i]->PrepareApply(*mutable_cf_options_ptrs[i], true);
      }
    }

    // Write new records to MANIFEST log
    if (s.ok()) {
#ifndef NDEBUG
      size_t idx = 0;
#endif
      for (auto& e : batch_edits) {
        std::string record;
        if (!e->EncodeTo(&record)) {
          s = Status::Corruption("Unable to encode VersionEdit:" +
                                 e->DebugString(true));
          break;
        }
        TEST_KILL_RANDOM("VersionSet::LogAndApply:BeforeAddRecord",
                         rocksdb_kill_odds * REDUCE_ODDS2);
#ifndef NDEBUG
        if (batch_edits.size() > 1 && batch_edits.size() - 1 == idx) {
          TEST_SYNC_POINT(
              "VersionSet::ProcessManifestWrites:BeforeWriteLastVersionEdit:0");
          TEST_SYNC_POINT(
              "VersionSet::ProcessManifestWrites:BeforeWriteLastVersionEdit:1");
        }
        ++idx;
#endif /* !NDEBUG */
        s = descriptor_log_->AddRecord(record);
        if (!s.ok()) {
          break;
        }
      }
      if (s.ok()) {
        s = SyncManifest(env_, db_options_, descriptor_log_->file());
      }
      if (!s.ok()) {
        ROCKS_LOG_ERROR(db_options_->info_log, "MANIFEST write %s\n",
                        s.ToString().c_str());
      }
    }

    // If we just created a new descriptor file, install it by writing a
    // new CURRENT file that points to it.
    if (s.ok() && new_descriptor_log) {
      s = SetCurrentFile(env_, dbname_, pending_manifest_file_number_,
                         db_directory);
      TEST_SYNC_POINT("VersionSet::ProcessManifestWrites:AfterNewManifest");
    }

    if (s.ok()) {
      // find offset in manifest file where this version is stored.
      new_manifest_file_size = descriptor_log_->file()->GetFileSize();
    }

    if (first_writer.edit_list.front()->is_column_family_drop_) {
      TEST_SYNC_POINT("VersionSet::LogAndApply::ColumnFamilyDrop:0");
      TEST_SYNC_POINT("VersionSet::LogAndApply::ColumnFamilyDrop:1");
      TEST_SYNC_POINT("VersionSet::LogAndApply::ColumnFamilyDrop:2");
    }

    LogFlush(db_options_->info_log);
    TEST_SYNC_POINT("VersionSet::LogAndApply:WriteManifestDone");
    mu->Lock();
  }

  // Append the old manifest file to the obsolete_manifest_ list to be deleted
  // by PurgeObsoleteFiles later.
  if (s.ok() && new_descriptor_log) {
    obsolete_manifests_.emplace_back(
        DescriptorFileName("", manifest_file_number_));
  }

  // Install the new versions
  if (s.ok()) {
    if (first_writer.edit_list.front()->is_column_family_add_) {
      assert(batch_edits.size() == 1);
      assert(new_cf_options != nullptr);
      CreateColumnFamily(*new_cf_options, first_writer.edit_list.front());
    } else if (first_writer.edit_list.front()->is_column_family_drop_) {
      assert(batch_edits.size() == 1);
      first_writer.cfd->SetDropped();
      if (first_writer.cfd->Unref()) {
        delete first_writer.cfd;
      }
    } else {
      // Each version in versions corresponds to a column family.
      // For each column family, update its log number indicating that logs
      // with number smaller than this should be ignored.
      for (const auto version : versions) {
        uint64_t max_log_number_in_batch = 0;
        uint32_t cf_id = version->cfd_->GetID();
        for (const auto& e : batch_edits) {
          if (e->has_log_number_ && e->column_family_ == cf_id) {
            max_log_number_in_batch =
                std::max(max_log_number_in_batch, e->log_number_);
          }
        }
        if (max_log_number_in_batch != 0) {
          assert(version->cfd_->GetLogNumber() <= max_log_number_in_batch);
          version->cfd_->SetLogNumber(max_log_number_in_batch);
        }
      }

      uint64_t last_min_log_number_to_keep = 0;
      for (auto& e : batch_edits) {
        if (e->has_min_log_number_to_keep_) {
          last_min_log_number_to_keep =
              std::max(last_min_log_number_to_keep, e->min_log_number_to_keep_);
        }
      }

      if (last_min_log_number_to_keep != 0) {
        // Should only be set in 2PC mode.
        MarkMinLogNumberToKeep2PC(last_min_log_number_to_keep);
      }

      for (int i = 0; i < static_cast<int>(versions.size()); ++i) {
        ColumnFamilyData* cfd = versions[i]->cfd_;
        AppendVersion(cfd, versions[i]);
      }
    }
    manifest_file_number_ = pending_manifest_file_number_;
    manifest_file_size_ = new_manifest_file_size;
    prev_log_number_ = first_writer.edit_list.front()->prev_log_number_;
  } else {
    std::string version_edits;
    for (auto& e : batch_edits) {
      version_edits += ("\n" + e->DebugString(true));
    }
    ROCKS_LOG_ERROR(db_options_->info_log,
                    "Error in committing version edit to MANIFEST: %s",
                    version_edits.c_str());
    for (auto v : versions) {
      delete v;
    }
    // If manifest append failed for whatever reason, the file could be
    // corrupted. So we need to force the next version update to start a
    // new manifest file.
    descriptor_log_.reset();
    if (new_descriptor_log) {
      ROCKS_LOG_INFO(db_options_->info_log,
                     "Deleting manifest %" PRIu64 " current manifest %" PRIu64
                     "\n",
                     manifest_file_number_, pending_manifest_file_number_);
      env_->DeleteFile(
          DescriptorFileName(dbname_, pending_manifest_file_number_));
    }
  }

  pending_manifest_file_number_ = 0;

  // wake up all the waiting writers
  while (true) {
    ManifestWriter* ready = manifest_writers_.front();
    manifest_writers_.pop_front();
    bool need_signal = true;
    for (const auto& w : writers) {
      if (&w == ready) {
        need_signal = false;
        break;
      }
    }
    ready->status = s;
    ready->done = true;
    if (need_signal) {
      ready->cv.Signal();
    }
    if (ready == last_writer) {
      break;
    }
  }
  if (!manifest_writers_.empty()) {
    manifest_writers_.front()->cv.Signal();
  }
  return s;
}

// 'datas' is gramatically incorrect. We still use this notation to indicate
// that this variable represents a collection of column_family_data.
Status VersionSet::LogAndApply(
    const autovector<ColumnFamilyData*>& column_family_datas,
    const autovector<const MutableCFOptions*>& mutable_cf_options_list,
    const autovector<autovector<VersionEdit*>>& edit_lists,
    InstrumentedMutex* mu, Directory* db_directory, bool new_descriptor_log,
    const ColumnFamilyOptions* new_cf_options) {
  mu->AssertHeld();
  int num_edits = 0;
  for (const auto& elist : edit_lists) {
    num_edits += static_cast<int>(elist.size());
  }
  if (num_edits == 0) {
    return Status::OK();
  } else if (num_edits > 1) {
#ifndef NDEBUG
    for (const auto& edit_list : edit_lists) {
      for (const auto& edit : edit_list) {
        assert(!edit->IsColumnFamilyManipulation());
      }
    }
#endif /* ! NDEBUG */
  }

  int num_cfds = static_cast<int>(column_family_datas.size());
  if (num_cfds == 1 && column_family_datas[0] == nullptr) {
    assert(edit_lists.size() == 1 && edit_lists[0].size() == 1);
    assert(edit_lists[0][0]->is_column_family_add_);
    assert(new_cf_options != nullptr);
  }
  std::deque<ManifestWriter> writers;
  if (num_cfds > 0) {
    assert(static_cast<size_t>(num_cfds) == mutable_cf_options_list.size());
    assert(static_cast<size_t>(num_cfds) == edit_lists.size());
  }
  for (int i = 0; i < num_cfds; ++i) {
    writers.emplace_back(mu, column_family_datas[i],
                         *mutable_cf_options_list[i], edit_lists[i]);
    manifest_writers_.push_back(&writers[i]);
  }
  assert(!writers.empty());
  ManifestWriter& first_writer = writers.front();
  while (!first_writer.done && &first_writer != manifest_writers_.front()) {
    first_writer.cv.Wait();
  }
  if (first_writer.done) {
    // All non-CF-manipulation operations can be grouped together and committed
    // to MANIFEST. They should all have finished. The status code is stored in
    // the first manifest writer.
#ifndef NDEBUG
    for (const auto& writer : writers) {
      assert(writer.done);
    }
#endif /* !NDEBUG */
    return first_writer.status;
  }

  int num_undropped_cfds = 0;
  for (auto cfd : column_family_datas) {
    // if cfd == nullptr, it is a column family add.
    if (cfd == nullptr || !cfd->IsDropped()) {
      ++num_undropped_cfds;
    }
  }
  if (0 == num_undropped_cfds) {
    for (int i = 0; i != num_cfds; ++i) {
      manifest_writers_.pop_front();
    }
    // Notify new head of manifest write queue.
    if (!manifest_writers_.empty()) {
      manifest_writers_.front()->cv.Signal();
    }
    return Status::ColumnFamilyDropped();
  }

  return ProcessManifestWrites(writers, mu, db_directory, new_descriptor_log,
                               new_cf_options);
}

void VersionSet::LogAndApplyCFHelper(VersionEdit* edit) {
  assert(edit->IsColumnFamilyManipulation());
  edit->SetNextFile(next_file_number_.load());
  // The log might have data that is not visible to memtbale and hence have not
  // updated the last_sequence_ yet. It is also possible that the log has is
  // expecting some new data that is not written yet. Since LastSequence is an
  // upper bound on the sequence, it is ok to record
  // last_allocated_sequence_ as the last sequence.
  edit->SetLastSequence(db_options_->two_write_queues ? last_allocated_sequence_
                                                      : last_sequence_);
  if (edit->is_column_family_drop_) {
    // if we drop column family, we have to make sure to save max column family,
    // so that we don't reuse existing ID
    edit->SetMaxColumnFamily(column_family_set_->GetMaxColumnFamily());
  }
}

Status VersionSet::LogAndApplyHelper(ColumnFamilyData* cfd,
                                     VersionBuilder* builder, VersionEdit* edit,
                                     InstrumentedMutex* mu) {
#ifdef NDEBUG
  (void)cfd;
#endif
  mu->AssertHeld();
  assert(!edit->IsColumnFamilyManipulation());

  if (edit->has_log_number_) {
    assert(edit->log_number_ >= cfd->GetLogNumber());
    assert(edit->log_number_ < next_file_number_.load());
  }

  if (!edit->has_prev_log_number_) {
    edit->SetPrevLogNumber(prev_log_number_);
  }
  edit->SetNextFile(next_file_number_.load());
  // The log might have data that is not visible to memtbale and hence have not
  // updated the last_sequence_ yet. It is also possible that the log has is
  // expecting some new data that is not written yet. Since LastSequence is an
  // upper bound on the sequence, it is ok to record
  // last_allocated_sequence_ as the last sequence.
  edit->SetLastSequence(db_options_->two_write_queues ? last_allocated_sequence_
                                                      : last_sequence_);

  Status s = builder->Apply(edit);

  return s;
}

Status VersionSet::ApplyOneVersionEditToBuilder(
    VersionEdit& edit,
    const std::unordered_map<std::string, ColumnFamilyOptions>& name_to_options,
    std::unordered_map<int, std::string>& column_families_not_found,
    std::unordered_map<uint32_t, std::unique_ptr<BaseReferencedVersionBuilder>>&
        builders,
    bool* have_log_number, uint64_t* log_number, bool* have_prev_log_number,
    uint64_t* previous_log_number, bool* have_next_file, uint64_t* next_file,
    bool* have_last_sequence, SequenceNumber* last_sequence,
    uint64_t* min_log_number_to_keep, uint32_t* max_column_family) {
  // Not found means that user didn't supply that column
  // family option AND we encountered column family add
  // record. Once we encounter column family drop record,
  // we will delete the column family from
  // column_families_not_found.
  bool cf_in_not_found = (column_families_not_found.find(edit.column_family_) !=
                          column_families_not_found.end());
  // in builders means that user supplied that column family
  // option AND that we encountered column family add record
  bool cf_in_builders = builders.find(edit.column_family_) != builders.end();

  // they can't both be true
  assert(!(cf_in_not_found && cf_in_builders));

  ColumnFamilyData* cfd = nullptr;

  if (edit.is_column_family_add_) {
    if (cf_in_builders || cf_in_not_found) {
      return Status::Corruption(
          "Manifest adding the same column family twice: " +
          edit.column_family_name_);
    }
    auto cf_options = name_to_options.find(edit.column_family_name_);
    // implicitly add persistent_stats column family without requiring user
    // to specify
    bool is_persistent_stats_column_family =
        edit.column_family_name_.compare(kPersistentStatsColumnFamilyName) == 0;
    if (cf_options == name_to_options.end() &&
        !is_persistent_stats_column_family) {
      column_families_not_found.insert(
          {edit.column_family_, edit.column_family_name_});
    } else {
      // recover persistent_stats CF from a DB that already contains it
      if (is_persistent_stats_column_family) {
        ColumnFamilyOptions cfo;
        OptimizeForPersistentStats(&cfo);
        cfd = CreateColumnFamily(cfo, &edit);
      } else {
        cfd = CreateColumnFamily(cf_options->second, &edit);
      }
      cfd->set_initialized();
      builders.insert(std::make_pair(
          edit.column_family_, std::unique_ptr<BaseReferencedVersionBuilder>(
                                   new BaseReferencedVersionBuilder(cfd))));
    }
  } else if (edit.is_column_family_drop_) {
    if (cf_in_builders) {
      auto builder = builders.find(edit.column_family_);
      assert(builder != builders.end());
      builders.erase(builder);
      cfd = column_family_set_->GetColumnFamily(edit.column_family_);
      assert(cfd != nullptr);
      if (cfd->Unref()) {
        delete cfd;
        cfd = nullptr;
      } else {
        // who else can have reference to cfd!?
        assert(false);
      }
    } else if (cf_in_not_found) {
      column_families_not_found.erase(edit.column_family_);
    } else {
      return Status::Corruption(
          "Manifest - dropping non-existing column family");
    }
  } else if (!cf_in_not_found) {
    if (!cf_in_builders) {
      return Status::Corruption(
          "Manifest record referencing unknown column family");
    }

    cfd = column_family_set_->GetColumnFamily(edit.column_family_);
    // this should never happen since cf_in_builders is true
    assert(cfd != nullptr);

    // if it is not column family add or column family drop,
    // then it's a file add/delete, which should be forwarded
    // to builder
    auto builder = builders.find(edit.column_family_);
    assert(builder != builders.end());
    Status s = builder->second->version_builder()->Apply(&edit);
    if (!s.ok()) {
      return s;
    }
  }
  return ExtractInfoFromVersionEdit(
      cfd, edit, have_log_number, log_number, have_prev_log_number,
      previous_log_number, have_next_file, next_file, have_last_sequence,
      last_sequence, min_log_number_to_keep, max_column_family);
}

Status VersionSet::ExtractInfoFromVersionEdit(
    ColumnFamilyData* cfd, const VersionEdit& edit, bool* have_log_number,
    uint64_t* log_number, bool* have_prev_log_number,
    uint64_t* previous_log_number, bool* have_next_file, uint64_t* next_file,
    bool* have_last_sequence, SequenceNumber* last_sequence,
    uint64_t* min_log_number_to_keep, uint32_t* max_column_family) {
  if (cfd != nullptr) {
    if (edit.has_log_number_) {
      if (cfd->GetLogNumber() > edit.log_number_) {
        ROCKS_LOG_WARN(
            db_options_->info_log,
            "MANIFEST corruption detected, but ignored - Log numbers in "
            "records NOT monotonically increasing");
      } else {
        cfd->SetLogNumber(edit.log_number_);
        *have_log_number = true;
        *log_number = edit.log_number_;
      }
    }
    if (edit.has_comparator_ &&
        edit.comparator_ != cfd->user_comparator()->Name()) {
      return Status::InvalidArgument(
          cfd->user_comparator()->Name(),
          "does not match existing comparator " + edit.comparator_);
    }
  }

  if (edit.has_prev_log_number_) {
    *previous_log_number = edit.prev_log_number_;
    *have_prev_log_number = true;
  }

  if (edit.has_next_file_number_) {
    *next_file = edit.next_file_number_;
    *have_next_file = true;
  }

  if (edit.has_max_column_family_) {
    *max_column_family = edit.max_column_family_;
  }

  if (edit.has_min_log_number_to_keep_) {
    *min_log_number_to_keep =
        std::max(*min_log_number_to_keep, edit.min_log_number_to_keep_);
  }

  if (edit.has_last_sequence_) {
    *last_sequence = edit.last_sequence_;
    *have_last_sequence = true;
  }
  return Status::OK();
}

Status VersionSet::GetCurrentManifestPath(const std::string& dbname, Env* env,
                                          std::string* manifest_path,
                                          uint64_t* manifest_file_number) {
  assert(env != nullptr);
  assert(manifest_path != nullptr);
  assert(manifest_file_number != nullptr);

  std::string fname;
  Status s = ReadFileToString(env, CurrentFileName(dbname), &fname);
  if (!s.ok()) {
    return s;
  }
  if (fname.empty() || fname.back() != '\n') {
    return Status::Corruption("CURRENT file does not end with newline");
  }
  // remove the trailing '\n'
  fname.resize(fname.size() - 1);
  FileType type;
  bool parse_ok = ParseFileName(fname, manifest_file_number, &type);
  if (!parse_ok || type != kDescriptorFile) {
    return Status::Corruption("CURRENT file corrupted");
  }
  *manifest_path = dbname;
  if (dbname.back() != '/') {
    manifest_path->push_back('/');
  }
  *manifest_path += fname;
  return Status::OK();
}

Status VersionSet::ReadAndRecover(
    log::Reader* reader, AtomicGroupReadBuffer* read_buffer,
    const std::unordered_map<std::string, ColumnFamilyOptions>& name_to_options,
    std::unordered_map<int, std::string>& column_families_not_found,
    std::unordered_map<uint32_t, std::unique_ptr<BaseReferencedVersionBuilder>>&
        builders,
    bool* have_log_number, uint64_t* log_number, bool* have_prev_log_number,
    uint64_t* previous_log_number, bool* have_next_file, uint64_t* next_file,
    bool* have_last_sequence, SequenceNumber* last_sequence,
    uint64_t* min_log_number_to_keep, uint32_t* max_column_family) {
  assert(reader != nullptr);
  assert(read_buffer != nullptr);
  Status s;
  Slice record;
  std::string scratch;
  size_t recovered_edits = 0;
  while (reader->ReadRecord(&record, &scratch) && s.ok()) {
    VersionEdit edit;
    s = edit.DecodeFrom(record);
    if (!s.ok()) {
      break;
    }
    s = read_buffer->AddEdit(&edit);
    if (!s.ok()) {
      break;
    }
    if (edit.is_in_atomic_group_) {
      if (read_buffer->IsFull()) {
        // Apply edits in an atomic group when we have read all edits in the
        // group.
        for (auto& e : read_buffer->replay_buffer()) {
          s = ApplyOneVersionEditToBuilder(
              e, name_to_options, column_families_not_found, builders,
              have_log_number, log_number, have_prev_log_number,
              previous_log_number, have_next_file, next_file,
              have_last_sequence, last_sequence, min_log_number_to_keep,
              max_column_family);
          if (!s.ok()) {
            break;
          }
          recovered_edits++;
        }
        if (!s.ok()) {
          break;
        }
        read_buffer->Clear();
      }
    } else {
      // Apply a normal edit immediately.
      s = ApplyOneVersionEditToBuilder(
          edit, name_to_options, column_families_not_found, builders,
          have_log_number, log_number, have_prev_log_number,
          previous_log_number, have_next_file, next_file, have_last_sequence,
          last_sequence, min_log_number_to_keep, max_column_family);
      if (s.ok()) {
        recovered_edits++;
      }
    }
  }
  if (!s.ok()) {
    // Clear the buffer if we fail to decode/apply an edit.
    read_buffer->Clear();
  }
  TEST_SYNC_POINT_CALLBACK("VersionSet::ReadAndRecover:RecoveredEdits",
                           &recovered_edits);
  return s;
}

Status VersionSet::Recover(
    const std::vector<ColumnFamilyDescriptor>& column_families,
    bool read_only) {
  std::unordered_map<std::string, ColumnFamilyOptions> cf_name_to_options;
  for (auto cf : column_families) {
    cf_name_to_options.insert({cf.name, cf.options});
  }
  // keeps track of column families in manifest that were not found in
  // column families parameters. if those column families are not dropped
  // by subsequent manifest records, Recover() will return failure status
  std::unordered_map<int, std::string> column_families_not_found;

  // Read "CURRENT" file, which contains a pointer to the current manifest file
  std::string manifest_path;
  Status s = GetCurrentManifestPath(dbname_, env_, &manifest_path,
                                    &manifest_file_number_);
  if (!s.ok()) {
    return s;
  }

  ROCKS_LOG_INFO(db_options_->info_log, "Recovering from manifest file: %s\n",
                 manifest_path.c_str());

  std::unique_ptr<SequentialFileReader> manifest_file_reader;
  {
    std::unique_ptr<SequentialFile> manifest_file;
    s = env_->NewSequentialFile(manifest_path, &manifest_file,
                                env_->OptimizeForManifestRead(env_options_));
    if (!s.ok()) {
      return s;
    }
    manifest_file_reader.reset(
        new SequentialFileReader(std::move(manifest_file), manifest_path,
                                 db_options_->log_readahead_size));
  }
  uint64_t current_manifest_file_size;
  s = env_->GetFileSize(manifest_path, &current_manifest_file_size);
  if (!s.ok()) {
    return s;
  }

  bool have_log_number = false;
  bool have_prev_log_number = false;
  bool have_next_file = false;
  bool have_last_sequence = false;
  uint64_t next_file = 0;
  uint64_t last_sequence = 0;
  uint64_t log_number = 0;
  uint64_t previous_log_number = 0;
  uint32_t max_column_family = 0;
  uint64_t min_log_number_to_keep = 0;
  std::unordered_map<uint32_t, std::unique_ptr<BaseReferencedVersionBuilder>>
      builders;

  // add default column family
  auto default_cf_iter = cf_name_to_options.find(kDefaultColumnFamilyName);
  if (default_cf_iter == cf_name_to_options.end()) {
    return Status::InvalidArgument("Default column family not specified");
  }
  VersionEdit default_cf_edit;
  default_cf_edit.AddColumnFamily(kDefaultColumnFamilyName);
  default_cf_edit.SetColumnFamily(0);
  ColumnFamilyData* default_cfd =
      CreateColumnFamily(default_cf_iter->second, &default_cf_edit);
  // In recovery, nobody else can access it, so it's fine to set it to be
  // initialized earlier.
  default_cfd->set_initialized();
  builders.insert(
      std::make_pair(0, std::unique_ptr<BaseReferencedVersionBuilder>(
                            new BaseReferencedVersionBuilder(default_cfd))));

  {
    VersionSet::LogReporter reporter;
    reporter.status = &s;
    log::Reader reader(nullptr, std::move(manifest_file_reader), &reporter,
                       true /* checksum */, 0 /* log_number */);
    Slice record;
    std::string scratch;
    AtomicGroupReadBuffer read_buffer;
    s = ReadAndRecover(
        &reader, &read_buffer, cf_name_to_options, column_families_not_found,
        builders, &have_log_number, &log_number, &have_prev_log_number,
        &previous_log_number, &have_next_file, &next_file, &have_last_sequence,
        &last_sequence, &min_log_number_to_keep, &max_column_family);
  }

  if (s.ok()) {
    if (!have_next_file) {
      s = Status::Corruption("no meta-nextfile entry in descriptor");
    } else if (!have_log_number) {
      s = Status::Corruption("no meta-lognumber entry in descriptor");
    } else if (!have_last_sequence) {
      s = Status::Corruption("no last-sequence-number entry in descriptor");
    }

    if (!have_prev_log_number) {
      previous_log_number = 0;
    }

    column_family_set_->UpdateMaxColumnFamily(max_column_family);

    // When reading DB generated using old release, min_log_number_to_keep=0.
    // All log files will be scanned for potential prepare entries.
    MarkMinLogNumberToKeep2PC(min_log_number_to_keep);
    MarkFileNumberUsed(previous_log_number);
    MarkFileNumberUsed(log_number);
  }

  // there were some column families in the MANIFEST that weren't specified
  // in the argument. This is OK in read_only mode
  if (read_only == false && !column_families_not_found.empty()) {
    std::string list_of_not_found;
    for (const auto& cf : column_families_not_found) {
      list_of_not_found += ", " + cf.second;
    }
    list_of_not_found = list_of_not_found.substr(2);
    s = Status::InvalidArgument(
        "You have to open all column families. Column families not opened: " +
        list_of_not_found);
  }

  if (s.ok()) {
    for (auto cfd : *column_family_set_) {
      assert(builders.count(cfd->GetID()) > 0);
      auto* builder = builders[cfd->GetID()]->version_builder();
      if (!builder->CheckConsistencyForNumLevels()) {
        s = Status::InvalidArgument(
            "db has more levels than options.num_levels");
        break;
      }
    }
  }

  if (s.ok()) {
    for (auto cfd : *column_family_set_) {
      if (cfd->IsDropped()) {
        continue;
      }
      if (read_only) {
        cfd->table_cache()->SetTablesAreImmortal();
      }
      assert(cfd->initialized());
      auto builders_iter = builders.find(cfd->GetID());
      assert(builders_iter != builders.end());
      auto builder = builders_iter->second->version_builder();

      // unlimited table cache. Pre-load table handle now.
      // Need to do it out of the mutex.
      builder->LoadTableHandlers(
          cfd->internal_stats(), db_options_->max_file_opening_threads,
          false /* prefetch_index_and_filter_in_cache */,
          true /* is_initial_load */,
          cfd->GetLatestMutableCFOptions()->prefix_extractor.get());

      Version* v = new Version(cfd, this, env_options_,
                               *cfd->GetLatestMutableCFOptions(),
                               current_version_number_++);
      builder->SaveTo(v->storage_info());

      // Install recovered version
      v->PrepareApply(*cfd->GetLatestMutableCFOptions(),
          !(db_options_->skip_stats_update_on_db_open));
      AppendVersion(cfd, v);
    }

    manifest_file_size_ = current_manifest_file_size;
    next_file_number_.store(next_file + 1);
    last_allocated_sequence_ = last_sequence;
    last_published_sequence_ = last_sequence;
    last_sequence_ = last_sequence;
    prev_log_number_ = previous_log_number;

    ROCKS_LOG_INFO(
        db_options_->info_log,
        "Recovered from manifest file:%s succeeded,"
        "manifest_file_number is %" PRIu64 ", next_file_number is %" PRIu64
        ", last_sequence is %" PRIu64 ", log_number is %" PRIu64
        ",prev_log_number is %" PRIu64 ",max_column_family is %" PRIu32
        ",min_log_number_to_keep is %" PRIu64 "\n",
        manifest_path.c_str(), manifest_file_number_, next_file_number_.load(),
        last_sequence_.load(), log_number, prev_log_number_,
        column_family_set_->GetMaxColumnFamily(), min_log_number_to_keep_2pc());

    for (auto cfd : *column_family_set_) {
      if (cfd->IsDropped()) {
        continue;
      }
      ROCKS_LOG_INFO(db_options_->info_log,
                     "Column family [%s] (ID %" PRIu32
                     "), log number is %" PRIu64 "\n",
                     cfd->GetName().c_str(), cfd->GetID(), cfd->GetLogNumber());
    }
  }

  return s;
}

Status VersionSet::ListColumnFamilies(std::vector<std::string>* column_families,
                                      const std::string& dbname, Env* env) {
  // these are just for performance reasons, not correcntes,
  // so we're fine using the defaults
  EnvOptions soptions;
  // Read "CURRENT" file, which contains a pointer to the current manifest file
  std::string manifest_path;
  uint64_t manifest_file_number;
  Status s = GetCurrentManifestPath(dbname, env, &manifest_path,
                                    &manifest_file_number);
  if (!s.ok()) {
    return s;
  }

  std::unique_ptr<SequentialFileReader> file_reader;
  {
    std::unique_ptr<SequentialFile> file;
    s = env->NewSequentialFile(manifest_path, &file, soptions);
    if (!s.ok()) {
      return s;
  }
  file_reader.reset(new SequentialFileReader(std::move(file), manifest_path));
  }

  std::map<uint32_t, std::string> column_family_names;
  // default column family is always implicitly there
  column_family_names.insert({0, kDefaultColumnFamilyName});
  VersionSet::LogReporter reporter;
  reporter.status = &s;
  log::Reader reader(nullptr, std::move(file_reader), &reporter,
                     true /* checksum */, 0 /* log_number */);
  Slice record;
  std::string scratch;
  while (reader.ReadRecord(&record, &scratch) && s.ok()) {
    VersionEdit edit;
    s = edit.DecodeFrom(record);
    if (!s.ok()) {
      break;
    }
    if (edit.is_column_family_add_) {
      if (column_family_names.find(edit.column_family_) !=
          column_family_names.end()) {
        s = Status::Corruption("Manifest adding the same column family twice");
        break;
      }
      column_family_names.insert(
          {edit.column_family_, edit.column_family_name_});
    } else if (edit.is_column_family_drop_) {
      if (column_family_names.find(edit.column_family_) ==
          column_family_names.end()) {
        s = Status::Corruption(
            "Manifest - dropping non-existing column family");
        break;
      }
      column_family_names.erase(edit.column_family_);
    }
  }

  column_families->clear();
  if (s.ok()) {
    for (const auto& iter : column_family_names) {
      column_families->push_back(iter.second);
    }
  }

  return s;
}

#ifndef ROCKSDB_LITE
Status VersionSet::ReduceNumberOfLevels(const std::string& dbname,
                                        const Options* options,
                                        const EnvOptions& env_options,
                                        int new_levels) {
  if (new_levels <= 1) {
    return Status::InvalidArgument(
        "Number of levels needs to be bigger than 1");
  }

  ImmutableDBOptions db_options(*options);
  ColumnFamilyOptions cf_options(*options);
  std::shared_ptr<Cache> tc(NewLRUCache(options->max_open_files - 10,
                                        options->table_cache_numshardbits));
  WriteController wc(options->delayed_write_rate);
  WriteBufferManager wb(options->db_write_buffer_size);
  VersionSet versions(dbname, &db_options, env_options, tc.get(), &wb, &wc,
                      /*block_cache_tracer=*/nullptr);
  Status status;

  std::vector<ColumnFamilyDescriptor> dummy;
  ColumnFamilyDescriptor dummy_descriptor(kDefaultColumnFamilyName,
                                          ColumnFamilyOptions(*options));
  dummy.push_back(dummy_descriptor);
  status = versions.Recover(dummy);
  if (!status.ok()) {
    return status;
  }

  Version* current_version =
      versions.GetColumnFamilySet()->GetDefault()->current();
  auto* vstorage = current_version->storage_info();
  int current_levels = vstorage->num_levels();

  if (current_levels <= new_levels) {
    return Status::OK();
  }

  // Make sure there are file only on one level from
  // (new_levels-1) to (current_levels-1)
  int first_nonempty_level = -1;
  int first_nonempty_level_filenum = 0;
  for (int i = new_levels - 1; i < current_levels; i++) {
    int file_num = vstorage->NumLevelFiles(i);
    if (file_num != 0) {
      if (first_nonempty_level < 0) {
        first_nonempty_level = i;
        first_nonempty_level_filenum = file_num;
      } else {
        char msg[255];
        snprintf(msg, sizeof(msg),
                 "Found at least two levels containing files: "
                 "[%d:%d],[%d:%d].\n",
                 first_nonempty_level, first_nonempty_level_filenum, i,
                 file_num);
        return Status::InvalidArgument(msg);
      }
    }
  }

  // we need to allocate an array with the old number of levels size to
  // avoid SIGSEGV in WriteSnapshot()
  // however, all levels bigger or equal to new_levels will be empty
  std::vector<FileMetaData*>* new_files_list =
      new std::vector<FileMetaData*>[current_levels];
  for (int i = 0; i < new_levels - 1; i++) {
    new_files_list[i] = vstorage->LevelFiles(i);
  }

  if (first_nonempty_level > 0) {
    new_files_list[new_levels - 1] = vstorage->LevelFiles(first_nonempty_level);
  }

  delete[] vstorage -> files_;
  vstorage->files_ = new_files_list;
  vstorage->num_levels_ = new_levels;

  MutableCFOptions mutable_cf_options(*options);
  VersionEdit ve;
  InstrumentedMutex dummy_mutex;
  InstrumentedMutexLock l(&dummy_mutex);
  return versions.LogAndApply(
      versions.GetColumnFamilySet()->GetDefault(),
      mutable_cf_options, &ve, &dummy_mutex, nullptr, true);
}

// zhangxin
void VersionStorageInfo::PrintLevelInfo() {
  fprintf(stdout, "num_levels_: %d, num_non_empte_levels_: %d, base_level_: %d.\n", 
    num_levels_, num_non_empty_levels_, base_level_);
  fprintf(stdout, "files_ size: %lu.\n", files_->size());
  for (uint32_t i = 0; i < files_->size() && i < 7; i++) {
    fprintf(stdout, "level %u: size: %lu.\n", i, files_[i].size());
    if (i > 1) {
      continue;
    }
    for (uint32_t j = 0; j < files_[i].size(); j++) {
      fprintf(stdout, "    No.%u file: size: %lu, range[%lu-%lu].\n", 
        j, files_[i][j]->fd.GetFileSize(), files_[i][j]->fd.smallest_seqno,
        files_[i][j]->fd.largest_seqno);
    }
  }
}

Status VersionSet::DumpManifest(Options& options, std::string& dscname,
                                bool verbose, bool hex, bool json) {
  // Open the specified manifest file.
  std::unique_ptr<SequentialFileReader> file_reader;
  Status s;
  {
    std::unique_ptr<SequentialFile> file;
    s = options.env->NewSequentialFile(
        dscname, &file, env_->OptimizeForManifestRead(env_options_));
    if (!s.ok()) {
      return s;
    }
    file_reader.reset(new SequentialFileReader(
        std::move(file), dscname, db_options_->log_readahead_size));
  }

  bool have_prev_log_number = false;
  bool have_next_file = false;
  bool have_last_sequence = false;
  uint64_t next_file = 0;
  uint64_t last_sequence = 0;
  uint64_t previous_log_number = 0;
  int count = 0;
  std::unordered_map<uint32_t, std::string> comparators;
  std::unordered_map<uint32_t, std::unique_ptr<BaseReferencedVersionBuilder>>
      builders;

  // add default column family
  VersionEdit default_cf_edit;
  default_cf_edit.AddColumnFamily(kDefaultColumnFamilyName);
  default_cf_edit.SetColumnFamily(0);
  ColumnFamilyData* default_cfd =
      CreateColumnFamily(ColumnFamilyOptions(options), &default_cf_edit);
  builders.insert(
      std::make_pair(0, std::unique_ptr<BaseReferencedVersionBuilder>(
                            new BaseReferencedVersionBuilder(default_cfd))));

  {
    VersionSet::LogReporter reporter;
    reporter.status = &s;
    log::Reader reader(nullptr, std::move(file_reader), &reporter,
                       true /* checksum */, 0 /* log_number */);
    Slice record;
    std::string scratch;
    while (reader.ReadRecord(&record, &scratch) && s.ok()) {
      VersionEdit edit;
      s = edit.DecodeFrom(record);
      if (!s.ok()) {
        break;
      }

      // Write out each individual edit
      if (verbose && !json) {
        printf("%s\n", edit.DebugString(hex).c_str());
      } else if (json) {
        printf("%s\n", edit.DebugJSON(count, hex).c_str());
      }
      count++;

      bool cf_in_builders =
          builders.find(edit.column_family_) != builders.end();

      if (edit.has_comparator_) {
        comparators.insert({edit.column_family_, edit.comparator_});
      }

      ColumnFamilyData* cfd = nullptr;

      if (edit.is_column_family_add_) {
        if (cf_in_builders) {
          s = Status::Corruption(
              "Manifest adding the same column family twice");
          break;
        }
        cfd = CreateColumnFamily(ColumnFamilyOptions(options), &edit);
        cfd->set_initialized();
        builders.insert(std::make_pair(
            edit.column_family_, std::unique_ptr<BaseReferencedVersionBuilder>(
                                     new BaseReferencedVersionBuilder(cfd))));
      } else if (edit.is_column_family_drop_) {
        if (!cf_in_builders) {
          s = Status::Corruption(
              "Manifest - dropping non-existing column family");
          break;
        }
        auto builder_iter = builders.find(edit.column_family_);
        builders.erase(builder_iter);
        comparators.erase(edit.column_family_);
        cfd = column_family_set_->GetColumnFamily(edit.column_family_);
        assert(cfd != nullptr);
        cfd->Unref();
        delete cfd;
        cfd = nullptr;
      } else {
        if (!cf_in_builders) {
          s = Status::Corruption(
              "Manifest record referencing unknown column family");
          break;
        }

        cfd = column_family_set_->GetColumnFamily(edit.column_family_);
        // this should never happen since cf_in_builders is true
        assert(cfd != nullptr);

        // if it is not column family add or column family drop,
        // then it's a file add/delete, which should be forwarded
        // to builder
        auto builder = builders.find(edit.column_family_);
        assert(builder != builders.end());
        s = builder->second->version_builder()->Apply(&edit);
        if (!s.ok()) {
          break;
        }
      }

      if (cfd != nullptr && edit.has_log_number_) {
        cfd->SetLogNumber(edit.log_number_);
      }


      if (edit.has_prev_log_number_) {
        previous_log_number = edit.prev_log_number_;
        have_prev_log_number = true;
      }

      if (edit.has_next_file_number_) {
        next_file = edit.next_file_number_;
        have_next_file = true;
      }

      if (edit.has_last_sequence_) {
        last_sequence = edit.last_sequence_;
        have_last_sequence = true;
      }

      if (edit.has_max_column_family_) {
        column_family_set_->UpdateMaxColumnFamily(edit.max_column_family_);
      }

      if (edit.has_min_log_number_to_keep_) {
        MarkMinLogNumberToKeep2PC(edit.min_log_number_to_keep_);
      }
    }
  }
  file_reader.reset();

  if (s.ok()) {
    if (!have_next_file) {
      s = Status::Corruption("no meta-nextfile entry in descriptor");
      printf("no meta-nextfile entry in descriptor");
    } else if (!have_last_sequence) {
      printf("no last-sequence-number entry in descriptor");
      s = Status::Corruption("no last-sequence-number entry in descriptor");
    }

    if (!have_prev_log_number) {
      previous_log_number = 0;
    }
  }

  if (s.ok()) {
    for (auto cfd : *column_family_set_) {
      if (cfd->IsDropped()) {
        continue;
      }
      auto builders_iter = builders.find(cfd->GetID());
      assert(builders_iter != builders.end());
      auto builder = builders_iter->second->version_builder();

      Version* v = new Version(cfd, this, env_options_,
                               *cfd->GetLatestMutableCFOptions(),
                               current_version_number_++);
      builder->SaveTo(v->storage_info());
      v->PrepareApply(*cfd->GetLatestMutableCFOptions(), false);

      printf("--------------- Column family \"%s\"  (ID %" PRIu32
             ") --------------\n",
             cfd->GetName().c_str(), cfd->GetID());
      printf("log number: %" PRIu64 "\n", cfd->GetLogNumber());
      auto comparator = comparators.find(cfd->GetID());
      if (comparator != comparators.end()) {
        printf("comparator: %s\n", comparator->second.c_str());
      } else {
        printf("comparator: <NO COMPARATOR>\n");
      }
      printf("%s \n", v->DebugString(hex).c_str());
      delete v;
    }

    next_file_number_.store(next_file + 1);
    last_allocated_sequence_ = last_sequence;
    last_published_sequence_ = last_sequence;
    last_sequence_ = last_sequence;
    prev_log_number_ = previous_log_number;

    printf("next_file_number %" PRIu64 " last_sequence %" PRIu64
           "  prev_log_number %" PRIu64 " max_column_family %" PRIu32
           " min_log_number_to_keep "
           "%" PRIu64 "\n",
           next_file_number_.load(), last_sequence, previous_log_number,
           column_family_set_->GetMaxColumnFamily(),
           min_log_number_to_keep_2pc());
  }

  return s;
}
#endif  // ROCKSDB_LITE

void VersionSet::MarkFileNumberUsed(uint64_t number) {
  // only called during recovery and repair which are single threaded, so this
  // works because there can't be concurrent calls
  if (next_file_number_.load(std::memory_order_relaxed) <= number) {
    next_file_number_.store(number + 1, std::memory_order_relaxed);
  }
}

// Called only either from ::LogAndApply which is protected by mutex or during
// recovery which is single-threaded.
void VersionSet::MarkMinLogNumberToKeep2PC(uint64_t number) {
  if (min_log_number_to_keep_2pc_.load(std::memory_order_relaxed) < number) {
    min_log_number_to_keep_2pc_.store(number, std::memory_order_relaxed);
  }
}

Status VersionSet::WriteSnapshot(log::Writer* log) {
  // TODO: Break up into multiple records to reduce memory usage on recovery?

  // WARNING: This method doesn't hold a mutex!!

  // This is done without DB mutex lock held, but only within single-threaded
  // LogAndApply. Column family manipulations can only happen within LogAndApply
  // (the same single thread), so we're safe to iterate.
  for (auto cfd : *column_family_set_) {
    if (cfd->IsDropped()) {
      continue;
    }
    assert(cfd->initialized());
    {
      // Store column family info
      VersionEdit edit;
      if (cfd->GetID() != 0) {
        // default column family is always there,
        // no need to explicitly write it
        edit.AddColumnFamily(cfd->GetName());
        edit.SetColumnFamily(cfd->GetID());
      }
      edit.SetComparatorName(
          cfd->internal_comparator().user_comparator()->Name());
      std::string record;
      if (!edit.EncodeTo(&record)) {
        return Status::Corruption(
            "Unable to Encode VersionEdit:" + edit.DebugString(true));
      }
      Status s = log->AddRecord(record);
      if (!s.ok()) {
        return s;
      }
    }

    {
      // Save files
      VersionEdit edit;
      edit.SetColumnFamily(cfd->GetID());

      for (int level = 0; level < cfd->NumberLevels(); level++) {
        for (const auto& f :
             cfd->current()->storage_info()->LevelFiles(level)) {
          edit.AddFile(level, f->fd.GetNumber(), f->fd.GetPathId(),
                       f->fd.GetFileSize(), f->smallest, f->largest,
                       f->fd.smallest_seqno, f->fd.largest_seqno,
                       f->marked_for_compaction);
        }
      }
      edit.SetLogNumber(cfd->GetLogNumber());
      std::string record;
      if (!edit.EncodeTo(&record)) {
        return Status::Corruption(
            "Unable to Encode VersionEdit:" + edit.DebugString(true));
      }
      Status s = log->AddRecord(record);
      if (!s.ok()) {
        return s;
      }
    }
  }

  return Status::OK();
}

// TODO(aekmekji): in CompactionJob::GenSubcompactionBoundaries(), this
// function is called repeatedly with consecutive pairs of slices. For example
// if the slice list is [a, b, c, d] this function is called with arguments
// (a,b) then (b,c) then (c,d). Knowing this, an optimization is possible where
// we avoid doing binary search for the keys b and c twice and instead somehow
// maintain state of where they first appear in the files.
uint64_t VersionSet::ApproximateSize(Version* v, const Slice& start,
                                     const Slice& end, int start_level,
                                     int end_level, TableReaderCaller caller) {
  // pre-condition
  assert(v->cfd_->internal_comparator().Compare(start, end) <= 0);

  uint64_t size = 0;
  const auto* vstorage = v->storage_info();
  end_level = end_level == -1
                  ? vstorage->num_non_empty_levels()
                  : std::min(end_level, vstorage->num_non_empty_levels());

  assert(start_level <= end_level);

  for (int level = start_level; level < end_level; level++) {
    const LevelFilesBrief& files_brief = vstorage->LevelFilesBrief(level);
    if (!files_brief.num_files) {
      // empty level, skip exploration
      continue;
    }

    if (!level) {
      // level 0 data is sorted order, handle the use case explicitly
      size += ApproximateSizeLevel0(v, files_brief, start, end, caller);
      continue;
    }

    assert(level > 0);
    assert(files_brief.num_files > 0);

    // identify the file position for starting key
    const uint64_t idx_start = FindFileInRange(
        v->cfd_->internal_comparator(), files_brief, start,
        /*start=*/0, static_cast<uint32_t>(files_brief.num_files - 1));
    assert(idx_start < files_brief.num_files);

    // scan all files from the starting position until the ending position
    // inferred from the sorted order
    for (uint64_t i = idx_start; i < files_brief.num_files; i++) {
      uint64_t val;
      val = ApproximateSize(v, files_brief.files[i], end, caller);
      if (!val) {
        // the files after this will not have the range
        break;
      }

      size += val;

      if (i == idx_start) {
        // subtract the bytes needed to be scanned to get to the starting
        // key
        val = ApproximateSize(v, files_brief.files[i], start, caller);
        assert(size >= val);
        size -= val;
      }
    }
  }

  return size;
}

uint64_t VersionSet::ApproximateSizeLevel0(Version* v,
                                           const LevelFilesBrief& files_brief,
                                           const Slice& key_start,
                                           const Slice& key_end,
                                           TableReaderCaller caller) {
  // level 0 files are not in sorted order, we need to iterate through
  // the list to compute the total bytes that require scanning
  uint64_t size = 0;
  for (size_t i = 0; i < files_brief.num_files; i++) {
    const uint64_t start =
        ApproximateSize(v, files_brief.files[i], key_start, caller);
    const uint64_t end =
        ApproximateSize(v, files_brief.files[i], key_end, caller);
    assert(end >= start);
    size += end - start;
  }
  return size;
}

uint64_t VersionSet::ApproximateSize(Version* v, const FdWithKeyRange& f,
                                     const Slice& key,
                                     TableReaderCaller caller) {
  // pre-condition
  assert(v);

  uint64_t result = 0;
  if (v->cfd_->internal_comparator().Compare(f.largest_key, key) <= 0) {
    // Entire file is before "key", so just add the file size
    result = f.fd.GetFileSize();
  } else if (v->cfd_->internal_comparator().Compare(f.smallest_key, key) > 0) {
    // Entire file is after "key", so ignore
    result = 0;
  } else {
    // "key" falls in the range for this table.  Add the
    // approximate offset of "key" within the table.
    TableCache* table_cache = v->cfd_->table_cache();
    if (table_cache != nullptr) {
      result = table_cache->ApproximateOffsetOf(
          key, f.file_metadata->fd, caller, v->cfd()->internal_comparator(),
          v->GetMutableCFOptions().prefix_extractor.get());
    }
  }
  return result;
}

void VersionSet::AddLiveFiles(std::vector<FileDescriptor>* live_list) {
  // pre-calculate space requirement
  int64_t total_files = 0;
  for (auto cfd : *column_family_set_) {
    if (!cfd->initialized()) {
      continue;
    }
    Version* dummy_versions = cfd->dummy_versions();
    for (Version* v = dummy_versions->next_; v != dummy_versions;
         v = v->next_) {
      const auto* vstorage = v->storage_info();
      for (int level = 0; level < vstorage->num_levels(); level++) {
        total_files += vstorage->LevelFiles(level).size();
      }
    }
  }

  // just one time extension to the right size
  live_list->reserve(live_list->size() + static_cast<size_t>(total_files));

  for (auto cfd : *column_family_set_) {
    if (!cfd->initialized()) {
      continue;
    }
    auto* current = cfd->current();
    bool found_current = false;
    Version* dummy_versions = cfd->dummy_versions();
    for (Version* v = dummy_versions->next_; v != dummy_versions;
         v = v->next_) {
      v->AddLiveFiles(live_list);
      if (v == current) {
        found_current = true;
      }
    }
    if (!found_current && current != nullptr) {
      // Should never happen unless it is a bug.
      assert(false);
      current->AddLiveFiles(live_list);
    }
  }
}

InternalIterator* VersionSet::MakeInputIterator(
    const Compaction* c, RangeDelAggregator* range_del_agg,
    const EnvOptions& env_options_compactions) {
  auto cfd = c->column_family_data();
  ReadOptions read_options;
  read_options.verify_checksums = true;
  read_options.fill_cache = false;
  // Compaction iterators shouldn't be confined to a single prefix.
  // Compactions use Seek() for
  // (a) concurrent compactions,
  // (b) CompactionFilter::Decision::kRemoveAndSkipUntil.
  read_options.total_order_seek = true;

  // Level-0 files have to be merged together.  For other levels,
  // we will make a concatenating iterator per level.
  // TODO(opt): use concatenating iterator for level-0 if there is no overlap
  const size_t space = (c->level() == 0 ? c->input_levels(0)->num_files +
                                              c->num_input_levels() - 1
                                        : c->num_input_levels());
  InternalIterator** list = new InternalIterator* [space];
  size_t num = 0;
  for (size_t which = 0; which < c->num_input_levels(); which++) {
    if (c->input_levels(which)->num_files != 0) {
      if (c->level(which) == 0) {
        const LevelFilesBrief* flevel = c->input_levels(which);
        for (size_t i = 0; i < flevel->num_files; i++) {
          list[num++] = cfd->table_cache()->NewIterator(
              read_options, env_options_compactions, cfd->internal_comparator(),
              *flevel->files[i].file_metadata, range_del_agg,
              c->mutable_cf_options()->prefix_extractor.get(),
              /*table_reader_ptr=*/nullptr,
              /*file_read_hist=*/nullptr, TableReaderCaller::kCompaction,
              /*arena=*/nullptr,
              /*skip_filters=*/false, /*level=*/static_cast<int>(which),
              /*smallest_compaction_key=*/nullptr,
              /*largest_compaction_key=*/nullptr);
        }
      } else {
        // Create concatenating iterator for the files from this level
        list[num++] = new LevelIterator(
            cfd->table_cache(), read_options, env_options_compactions,
            cfd->internal_comparator(), c->input_levels(which),
            c->mutable_cf_options()->prefix_extractor.get(),
            /*should_sample=*/false,
            /*no per level latency histogram=*/nullptr,
            TableReaderCaller::kCompaction, /*skip_filters=*/false,
            /*level=*/static_cast<int>(which), range_del_agg,
            c->boundaries(which));
      }
    }
  }
  assert(num <= space);
  InternalIterator* result =
      NewMergingIterator(&c->column_family_data()->internal_comparator(), list,
                         static_cast<int>(num));
  delete[] list;
  return result;
}

// verify that the files listed in this compaction are present
// in the current version
bool VersionSet::VerifyCompactionFileConsistency(Compaction* c) {
#ifndef NDEBUG
  Version* version = c->column_family_data()->current();
  const VersionStorageInfo* vstorage = version->storage_info();
  if (c->input_version() != version) {
    ROCKS_LOG_INFO(
        db_options_->info_log,
        "[%s] compaction output being applied to a different base version from"
        " input version",
        c->column_family_data()->GetName().c_str());

    if (vstorage->compaction_style_ == kCompactionStyleLevel &&
        c->start_level() == 0 && c->num_input_levels() > 2U) {
      // We are doing a L0->base_level compaction. The assumption is if
      // base level is not L1, levels from L1 to base_level - 1 is empty.
      // This is ensured by having one compaction from L0 going on at the
      // same time in level-based compaction. So that during the time, no
      // compaction/flush can put files to those levels.
      for (int l = c->start_level() + 1; l < c->output_level(); l++) {
        if (vstorage->NumLevelFiles(l) != 0) {
          return false;
        }
      }
    }
  }

  for (size_t input = 0; input < c->num_input_levels(); ++input) {
    int level = c->level(input);
    for (size_t i = 0; i < c->num_input_files(input); ++i) {
      uint64_t number = c->input(input, i)->fd.GetNumber();
      bool found = false;
      for (size_t j = 0; j < vstorage->files_[level].size(); j++) {
        FileMetaData* f = vstorage->files_[level][j];
        if (f->fd.GetNumber() == number) {
          found = true;
          break;
        }
      }
      if (!found) {
        return false;  // input files non existent in current version
      }
    }
  }
#else
  (void)c;
#endif
  return true;     // everything good
}

Status VersionSet::GetMetadataForFile(uint64_t number, int* filelevel,
                                      FileMetaData** meta,
                                      ColumnFamilyData** cfd) {
  for (auto cfd_iter : *column_family_set_) {
    if (!cfd_iter->initialized()) {
      continue;
    }
    Version* version = cfd_iter->current();
    const auto* vstorage = version->storage_info();
    for (int level = 0; level < vstorage->num_levels(); level++) {
      for (const auto& file : vstorage->LevelFiles(level)) {
        if (file->fd.GetNumber() == number) {
          *meta = file;
          *filelevel = level;
          *cfd = cfd_iter;
          return Status::OK();
        }
      }
    }
  }
  return Status::NotFound("File not present in any level");
}

void VersionSet::GetLiveFilesMetaData(std::vector<LiveFileMetaData>* metadata) {
  for (auto cfd : *column_family_set_) {
    if (cfd->IsDropped() || !cfd->initialized()) {
      continue;
    }
    for (int level = 0; level < cfd->NumberLevels(); level++) {
      for (const auto& file :
           cfd->current()->storage_info()->LevelFiles(level)) {
        LiveFileMetaData filemetadata;
        filemetadata.column_family_name = cfd->GetName();
        uint32_t path_id = file->fd.GetPathId();
        if (path_id < cfd->ioptions()->cf_paths.size()) {
          filemetadata.db_path = cfd->ioptions()->cf_paths[path_id].path;
        } else {
          assert(!cfd->ioptions()->cf_paths.empty());
          filemetadata.db_path = cfd->ioptions()->cf_paths.back().path;
        }
        filemetadata.name = MakeTableFileName("", file->fd.GetNumber());
        filemetadata.level = level;
        filemetadata.size = static_cast<size_t>(file->fd.GetFileSize());
        filemetadata.smallestkey = file->smallest.user_key().ToString();
        filemetadata.largestkey = file->largest.user_key().ToString();
        filemetadata.smallest_seqno = file->fd.smallest_seqno;
        filemetadata.largest_seqno = file->fd.largest_seqno;
        filemetadata.num_reads_sampled = file->stats.num_reads_sampled.load(
            std::memory_order_relaxed);
        filemetadata.being_compacted = file->being_compacted;
        filemetadata.num_entries = file->num_entries;
        filemetadata.num_deletions = file->num_deletions;
        metadata->push_back(filemetadata);
      }
    }
  }
}

void VersionSet::GetObsoleteFiles(std::vector<ObsoleteFileInfo>* files,
                                  std::vector<std::string>* manifest_filenames,
                                  uint64_t min_pending_output) {
  assert(manifest_filenames->empty());
  obsolete_manifests_.swap(*manifest_filenames);
  std::vector<ObsoleteFileInfo> pending_files;
  for (auto& f : obsolete_files_) {
    if (f.metadata->fd.GetNumber() < min_pending_output) {
      files->push_back(std::move(f));
    } else {
      pending_files.push_back(std::move(f));
    }
  }
  obsolete_files_.swap(pending_files);
}

ColumnFamilyData* VersionSet::CreateColumnFamily(
    const ColumnFamilyOptions& cf_options, VersionEdit* edit) {
  assert(edit->is_column_family_add_);

  MutableCFOptions dummy_cf_options;
  Version* dummy_versions =
      new Version(nullptr, this, env_options_, dummy_cf_options);
  // Ref() dummy version once so that later we can call Unref() to delete it
  // by avoiding calling "delete" explicitly (~Version is private)
  dummy_versions->Ref();
  auto new_cfd = column_family_set_->CreateColumnFamily(
      edit->column_family_name_, edit->column_family_, dummy_versions,
      cf_options);

  Version* v = new Version(new_cfd, this, env_options_,
                           *new_cfd->GetLatestMutableCFOptions(),
                           current_version_number_++);

  // Fill level target base information.
  v->storage_info()->CalculateBaseBytes(*new_cfd->ioptions(),
                                        *new_cfd->GetLatestMutableCFOptions());
  AppendVersion(new_cfd, v);
  // GetLatestMutableCFOptions() is safe here without mutex since the
  // cfd is not available to client
  new_cfd->CreateNewMemtable(*new_cfd->GetLatestMutableCFOptions(),
                             LastSequence());
  new_cfd->SetLogNumber(edit->log_number_);
  return new_cfd;
}

uint64_t VersionSet::GetNumLiveVersions(Version* dummy_versions) {
  uint64_t count = 0;
  for (Version* v = dummy_versions->next_; v != dummy_versions; v = v->next_) {
    count++;
  }
  return count;
}

uint64_t VersionSet::GetTotalSstFilesSize(Version* dummy_versions) {
  std::unordered_set<uint64_t> unique_files;
  uint64_t total_files_size = 0;
  for (Version* v = dummy_versions->next_; v != dummy_versions; v = v->next_) {
    VersionStorageInfo* storage_info = v->storage_info();
    for (int level = 0; level < storage_info->num_levels_; level++) {
      for (const auto& file_meta : storage_info->LevelFiles(level)) {
        if (unique_files.find(file_meta->fd.packed_number_and_path_id) ==
            unique_files.end()) {
          unique_files.insert(file_meta->fd.packed_number_and_path_id);
          total_files_size += file_meta->fd.GetFileSize();
        }
      }
    }
  }
  return total_files_size;
}

ReactiveVersionSet::ReactiveVersionSet(const std::string& dbname,
                                       const ImmutableDBOptions* _db_options,
                                       const EnvOptions& _env_options,
                                       Cache* table_cache,
                                       WriteBufferManager* write_buffer_manager,
                                       WriteController* write_controller)
    : VersionSet(dbname, _db_options, _env_options, table_cache,
                 write_buffer_manager, write_controller,
                 /*block_cache_tracer=*/nullptr),
      number_of_edits_to_skip_(0) {}

ReactiveVersionSet::~ReactiveVersionSet() {}

Status ReactiveVersionSet::Recover(
    const std::vector<ColumnFamilyDescriptor>& column_families,
    std::unique_ptr<log::FragmentBufferedReader>* manifest_reader,
    std::unique_ptr<log::Reader::Reporter>* manifest_reporter,
    std::unique_ptr<Status>* manifest_reader_status) {
  assert(manifest_reader != nullptr);
  assert(manifest_reporter != nullptr);
  assert(manifest_reader_status != nullptr);

  std::unordered_map<std::string, ColumnFamilyOptions> cf_name_to_options;
  for (const auto& cf : column_families) {
    cf_name_to_options.insert({cf.name, cf.options});
  }

  // add default column family
  auto default_cf_iter = cf_name_to_options.find(kDefaultColumnFamilyName);
  if (default_cf_iter == cf_name_to_options.end()) {
    return Status::InvalidArgument("Default column family not specified");
  }
  VersionEdit default_cf_edit;
  default_cf_edit.AddColumnFamily(kDefaultColumnFamilyName);
  default_cf_edit.SetColumnFamily(0);
  ColumnFamilyData* default_cfd =
      CreateColumnFamily(default_cf_iter->second, &default_cf_edit);
  // In recovery, nobody else can access it, so it's fine to set it to be
  // initialized earlier.
  default_cfd->set_initialized();

  bool have_log_number = false;
  bool have_prev_log_number = false;
  bool have_next_file = false;
  bool have_last_sequence = false;
  uint64_t next_file = 0;
  uint64_t last_sequence = 0;
  uint64_t log_number = 0;
  uint64_t previous_log_number = 0;
  uint32_t max_column_family = 0;
  uint64_t min_log_number_to_keep = 0;
  std::unordered_map<uint32_t, std::unique_ptr<BaseReferencedVersionBuilder>>
      builders;
  std::unordered_map<int, std::string> column_families_not_found;
  builders.insert(
      std::make_pair(0, std::unique_ptr<BaseReferencedVersionBuilder>(
                            new BaseReferencedVersionBuilder(default_cfd))));

  manifest_reader_status->reset(new Status());
  manifest_reporter->reset(new LogReporter());
  static_cast<LogReporter*>(manifest_reporter->get())->status =
      manifest_reader_status->get();
  Status s = MaybeSwitchManifest(manifest_reporter->get(), manifest_reader);
  log::Reader* reader = manifest_reader->get();

  int retry = 0;
  while (s.ok() && retry < 1) {
    assert(reader != nullptr);
    Slice record;
    std::string scratch;
    s = ReadAndRecover(
        reader, &read_buffer_, cf_name_to_options, column_families_not_found,
        builders, &have_log_number, &log_number, &have_prev_log_number,
        &previous_log_number, &have_next_file, &next_file, &have_last_sequence,
        &last_sequence, &min_log_number_to_keep, &max_column_family);
    if (s.ok()) {
      bool enough = have_next_file && have_log_number && have_last_sequence;
      if (enough) {
        for (const auto& cf : column_families) {
          auto cfd = column_family_set_->GetColumnFamily(cf.name);
          if (cfd == nullptr) {
            enough = false;
            break;
          }
        }
      }
      if (enough) {
        for (const auto& cf : column_families) {
          auto cfd = column_family_set_->GetColumnFamily(cf.name);
          assert(cfd != nullptr);
          if (!cfd->IsDropped()) {
            auto builder_iter = builders.find(cfd->GetID());
            assert(builder_iter != builders.end());
            auto builder = builder_iter->second->version_builder();
            assert(builder != nullptr);
            s = builder->LoadTableHandlers(
                cfd->internal_stats(), db_options_->max_file_opening_threads,
                false /* prefetch_index_and_filter_in_cache */,
                true /* is_initial_load */,
                cfd->GetLatestMutableCFOptions()->prefix_extractor.get());
            if (!s.ok()) {
              enough = false;
              if (s.IsPathNotFound()) {
                s = Status::OK();
              }
              break;
            }
          }
        }
      }
      if (enough) {
        break;
      }
    }
    ++retry;
  }

  if (s.ok()) {
    if (!have_prev_log_number) {
      previous_log_number = 0;
    }
    column_family_set_->UpdateMaxColumnFamily(max_column_family);

    MarkMinLogNumberToKeep2PC(min_log_number_to_keep);
    MarkFileNumberUsed(previous_log_number);
    MarkFileNumberUsed(log_number);

    for (auto cfd : *column_family_set_) {
      assert(builders.count(cfd->GetID()) > 0);
      auto builder = builders[cfd->GetID()]->version_builder();
      if (!builder->CheckConsistencyForNumLevels()) {
        s = Status::InvalidArgument(
            "db has more levels than options.num_levels");
        break;
      }
    }
  }

  if (s.ok()) {
    for (auto cfd : *column_family_set_) {
      if (cfd->IsDropped()) {
        continue;
      }
      assert(cfd->initialized());
      auto builders_iter = builders.find(cfd->GetID());
      assert(builders_iter != builders.end());
      auto* builder = builders_iter->second->version_builder();

      Version* v = new Version(cfd, this, env_options_,
                               *cfd->GetLatestMutableCFOptions(),
                               current_version_number_++);
      builder->SaveTo(v->storage_info());

      // Install recovered version
      v->PrepareApply(*cfd->GetLatestMutableCFOptions(),
                      !(db_options_->skip_stats_update_on_db_open));
      AppendVersion(cfd, v);
    }
    next_file_number_.store(next_file + 1);
    last_allocated_sequence_ = last_sequence;
    last_published_sequence_ = last_sequence;
    last_sequence_ = last_sequence;
    prev_log_number_ = previous_log_number;
    for (auto cfd : *column_family_set_) {
      if (cfd->IsDropped()) {
        continue;
      }
      ROCKS_LOG_INFO(db_options_->info_log,
                     "Column family [%s] (ID %u), log number is %" PRIu64 "\n",
                     cfd->GetName().c_str(), cfd->GetID(), cfd->GetLogNumber());
    }
  }
  return s;
}

Status ReactiveVersionSet::ReadAndApply(
    InstrumentedMutex* mu,
    std::unique_ptr<log::FragmentBufferedReader>* manifest_reader,
    std::unordered_set<ColumnFamilyData*>* cfds_changed) {
  assert(manifest_reader != nullptr);
  assert(cfds_changed != nullptr);
  mu->AssertHeld();

  Status s;
  bool have_log_number = false;
  bool have_prev_log_number = false;
  bool have_next_file = false;
  bool have_last_sequence = false;
  uint64_t next_file = 0;
  uint64_t last_sequence = 0;
  uint64_t log_number = 0;
  uint64_t previous_log_number = 0;
  uint32_t max_column_family = 0;
  uint64_t min_log_number_to_keep = 0;
  uint64_t applied_edits = 0;
  while (s.ok()) {
    Slice record;
    std::string scratch;
    log::Reader* reader = manifest_reader->get();
    std::string old_manifest_path = reader->file()->file_name();
    while (reader->ReadRecord(&record, &scratch)) {
      VersionEdit edit;
      s = edit.DecodeFrom(record);
      if (!s.ok()) {
        break;
      }

      // Skip the first VersionEdits of each MANIFEST generated by
      // VersionSet::WriteSnapshot.
      if (number_of_edits_to_skip_ > 0) {
        ColumnFamilyData* cfd =
            column_family_set_->GetColumnFamily(edit.column_family_);
        if (cfd != nullptr && !cfd->IsDropped()) {
          --number_of_edits_to_skip_;
        }
        continue;
      }

      s = read_buffer_.AddEdit(&edit);
      if (!s.ok()) {
        break;
      }
      if (edit.is_in_atomic_group_) {
        if (read_buffer_.IsFull()) {
          // Apply edits in an atomic group when we have read all edits in the
          // group.
          for (auto& e : read_buffer_.replay_buffer()) {
            s = ApplyOneVersionEditToBuilder(
                e, cfds_changed, &have_log_number, &log_number,
                &have_prev_log_number, &previous_log_number, &have_next_file,
                &next_file, &have_last_sequence, &last_sequence,
                &min_log_number_to_keep, &max_column_family);
            if (!s.ok()) {
              break;
            }
            applied_edits++;
          }
          if (!s.ok()) {
            break;
          }
          read_buffer_.Clear();
        }
      } else {
        // Apply a normal edit immediately.
        s = ApplyOneVersionEditToBuilder(
            edit, cfds_changed, &have_log_number, &log_number,
            &have_prev_log_number, &previous_log_number, &have_next_file,
            &next_file, &have_last_sequence, &last_sequence,
            &min_log_number_to_keep, &max_column_family);
        if (s.ok()) {
          applied_edits++;
        }
      }
    }
    if (!s.ok()) {
      // Clear the buffer if we fail to decode/apply an edit.
      read_buffer_.Clear();
    }
    // It's possible that:
    // 1) s.IsCorruption(), indicating the current MANIFEST is corrupted.
    // 2) we have finished reading the current MANIFEST.
    // 3) we have encountered an IOError reading the current MANIFEST.
    // We need to look for the next MANIFEST and start from there. If we cannot
    // find the next MANIFEST, we should exit the loop.
    s = MaybeSwitchManifest(reader->GetReporter(), manifest_reader);
    reader = manifest_reader->get();
    if (s.ok()) {
      if (reader->file()->file_name() == old_manifest_path) {
        // Still processing the same MANIFEST, thus no need to continue this
        // loop since no record is available if we have reached here.
        break;
      } else {
        // We have switched to a new MANIFEST whose first records have been
        // generated by VersionSet::WriteSnapshot. Since the secondary instance
        // has already finished recovering upon start, there is no need for the
        // secondary to process these records. Actually, if the secondary were
        // to replay these records, the secondary may end up adding the same
        // SST files AGAIN to each column family, causing consistency checks
        // done by VersionBuilder to fail. Therefore, we record the number of
        // records to skip at the beginning of the new MANIFEST and ignore
        // them.
        number_of_edits_to_skip_ = 0;
        for (auto* cfd : *column_family_set_) {
          if (cfd->IsDropped()) {
            continue;
          }
          // Increase number_of_edits_to_skip by 2 because WriteSnapshot()
          // writes 2 version edits for each column family at the beginning of
          // the newly-generated MANIFEST.
          // TODO(yanqin) remove hard-coded value.
          number_of_edits_to_skip_ += 2;
        }
      }
    }
  }

  if (s.ok()) {
    for (auto cfd : *column_family_set_) {
      auto builder_iter = active_version_builders_.find(cfd->GetID());
      if (builder_iter == active_version_builders_.end()) {
        continue;
      }
      auto builder = builder_iter->second->version_builder();
      if (!builder->CheckConsistencyForNumLevels()) {
        s = Status::InvalidArgument(
            "db has more levels than options.num_levels");
        break;
      }
    }
  }
  TEST_SYNC_POINT_CALLBACK("ReactiveVersionSet::ReadAndApply:AppliedEdits",
                           &applied_edits);
  return s;
}

Status ReactiveVersionSet::ApplyOneVersionEditToBuilder(
    VersionEdit& edit, std::unordered_set<ColumnFamilyData*>* cfds_changed,
    bool* have_log_number, uint64_t* log_number, bool* have_prev_log_number,
    uint64_t* previous_log_number, bool* have_next_file, uint64_t* next_file,
    bool* have_last_sequence, SequenceNumber* last_sequence,
    uint64_t* min_log_number_to_keep, uint32_t* max_column_family) {
  ColumnFamilyData* cfd =
      column_family_set_->GetColumnFamily(edit.column_family_);

  // If we cannot find this column family in our column family set, then it
  // may be a new column family created by the primary after the secondary
  // starts. It is also possible that the secondary instance opens only a subset
  // of column families. Ignore it for now.
  if (nullptr == cfd) {
    return Status::OK();
  }
  if (active_version_builders_.find(edit.column_family_) ==
      active_version_builders_.end() && !cfd->IsDropped()) {
    std::unique_ptr<BaseReferencedVersionBuilder> builder_guard(
        new BaseReferencedVersionBuilder(cfd));
    active_version_builders_.insert(
        std::make_pair(edit.column_family_, std::move(builder_guard)));
  }

  auto builder_iter = active_version_builders_.find(edit.column_family_);
  assert(builder_iter != active_version_builders_.end());
  auto builder = builder_iter->second->version_builder();
  assert(builder != nullptr);

  if (edit.is_column_family_add_) {
    // TODO (yanqin) for now the secondary ignores column families created
    // after Open. This also simplifies handling of switching to a new MANIFEST
    // and processing the snapshot of the system at the beginning of the
    // MANIFEST.
  } else if (edit.is_column_family_drop_) {
    // Drop the column family by setting it to be 'dropped' without destroying
    // the column family handle.
    // TODO (haoyu) figure out how to handle column faimly drop for
    // secondary instance. (Is it possible that the ref count for cfd is 0 but
    // the ref count for its versions is higher than 0?)
    cfd->SetDropped();
    if (cfd->Unref()) {
      delete cfd;
      cfd = nullptr;
    }
    active_version_builders_.erase(builder_iter);
  } else {
    Status s = builder->Apply(&edit);
    if (!s.ok()) {
      return s;
    }
  }
  Status s = ExtractInfoFromVersionEdit(
      cfd, edit, have_log_number, log_number, have_prev_log_number,
      previous_log_number, have_next_file, next_file, have_last_sequence,
      last_sequence, min_log_number_to_keep, max_column_family);
  if (!s.ok()) {
    return s;
  }

  if (cfd != nullptr && !cfd->IsDropped()) {
    s = builder->LoadTableHandlers(
        cfd->internal_stats(), db_options_->max_file_opening_threads,
        false /* prefetch_index_and_filter_in_cache */,
        false /* is_initial_load */,
        cfd->GetLatestMutableCFOptions()->prefix_extractor.get());
    TEST_SYNC_POINT_CALLBACK(
        "ReactiveVersionSet::ApplyOneVersionEditToBuilder:"
        "AfterLoadTableHandlers",
        &s);

    if (s.ok()) {
      auto version = new Version(cfd, this, env_options_,
                                 *cfd->GetLatestMutableCFOptions(),
                                 current_version_number_++);
      builder->SaveTo(version->storage_info());
      version->PrepareApply(*cfd->GetLatestMutableCFOptions(), true);
      AppendVersion(cfd, version);
      active_version_builders_.erase(builder_iter);
      if (cfds_changed->count(cfd) == 0) {
        cfds_changed->insert(cfd);
      }
    } else if (s.IsPathNotFound()) {
      s = Status::OK();
    }
    // Some other error has occurred during LoadTableHandlers.
  }

  if (have_next_file) {
    next_file_number_.store(*next_file + 1);
  }
  if (have_last_sequence) {
    last_allocated_sequence_ = *last_sequence;
    last_published_sequence_ = *last_sequence;
    last_sequence_ = *last_sequence;
  }
  if (have_prev_log_number) {
    prev_log_number_ = *previous_log_number;
    MarkFileNumberUsed(*previous_log_number);
  }
  if (have_log_number) {
    MarkFileNumberUsed(*log_number);
  }
  column_family_set_->UpdateMaxColumnFamily(*max_column_family);
  MarkMinLogNumberToKeep2PC(*min_log_number_to_keep);
  return s;
}

Status ReactiveVersionSet::MaybeSwitchManifest(
    log::Reader::Reporter* reporter,
    std::unique_ptr<log::FragmentBufferedReader>* manifest_reader) {
  assert(manifest_reader != nullptr);
  Status s;
  do {
    std::string manifest_path;
    s = GetCurrentManifestPath(dbname_, env_, &manifest_path,
                               &manifest_file_number_);
    std::unique_ptr<SequentialFile> manifest_file;
    if (s.ok()) {
      if (nullptr == manifest_reader->get() ||
          manifest_reader->get()->file()->file_name() != manifest_path) {
        TEST_SYNC_POINT(
            "ReactiveVersionSet::MaybeSwitchManifest:"
            "AfterGetCurrentManifestPath:0");
        TEST_SYNC_POINT(
            "ReactiveVersionSet::MaybeSwitchManifest:"
            "AfterGetCurrentManifestPath:1");
        s = env_->NewSequentialFile(
            manifest_path, &manifest_file,
            env_->OptimizeForManifestRead(env_options_));
      } else {
        // No need to switch manifest.
        break;
      }
    }
    std::unique_ptr<SequentialFileReader> manifest_file_reader;
    if (s.ok()) {
      manifest_file_reader.reset(
          new SequentialFileReader(std::move(manifest_file), manifest_path,
                                   db_options_->log_readahead_size));
      manifest_reader->reset(new log::FragmentBufferedReader(
          nullptr, std::move(manifest_file_reader), reporter,
          true /* checksum */, 0 /* log_number */));
      ROCKS_LOG_INFO(db_options_->info_log, "Switched to new manifest: %s\n",
                     manifest_path.c_str());
      // TODO (yanqin) every time we switch to a new MANIFEST, we clear the
      // active_version_builders_ map because we choose to construct the
      // versions from scratch, thanks to the first part of each MANIFEST
      // written by VersionSet::WriteSnapshot. This is not necessary, but we
      // choose this at present for the sake of simplicity.
      active_version_builders_.clear();
    }
  } while (s.IsPathNotFound());
  return s;
}

}  // namespace rocksdb<|MERGE_RESOLUTION|>--- conflicted
+++ resolved
@@ -2426,10 +2426,6 @@
       for (uint32_t j = i + 1; j < expired_ttl_files_.size(); j++) {
         auto &p1 = expired_ttl_files_[i];
         auto &p2 = expired_ttl_files_[j];
-<<<<<<< HEAD
-
-=======
->>>>>>> 9ffae31a
         if (p1.second->fd.table_reader->GetTableProperties()->creation_time >
             p2.second->fd.table_reader->GetTableProperties()->creation_time) {
           auto tmp = expired_ttl_files_[i];
