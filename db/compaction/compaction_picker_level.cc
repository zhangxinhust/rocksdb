//  Copyright (c) 2011-present, Facebook, Inc.  All rights reserved.
//  This source code is licensed under both the GPLv2 (found in the
//  COPYING file in the root directory) and Apache 2.0 License
//  (found in the LICENSE.Apache file in the root directory).
//
// Copyright (c) 2011 The LevelDB Authors. All rights reserved.
// Use of this source code is governed by a BSD-style license that can be
// found in the LICENSE file. See the AUTHORS file for names of contributors.

#include <string>
#include <utility>
#include <vector>
#include <algorithm>

#include "db/compaction/compaction_picker_level.h"
#include "logging/log_buffer.h"
#include "test_util/sync_point.h"

namespace rocksdb {

bool LevelCompactionPicker::NeedsCompaction(
    const VersionStorageInfo* vstorage) const {
  if (!vstorage->ExpiredTtlFiles().empty()) {
    return true;
  }
  if (!vstorage->FilesMarkedForPeriodicCompaction().empty()) {
    return true;
  }
  if (!vstorage->BottommostFilesMarkedForCompaction().empty()) {
    return true;
  }
  if (!vstorage->FilesMarkedForCompaction().empty()) {
    return true;
  }
  for (int i = 0; i <= vstorage->MaxInputLevel(); i++) {
    if (vstorage->CompactionScore(i) >= 1) {
      return true;
    }
  }
  return false;
}

namespace {
// A class to build a leveled compaction step-by-step.
class LevelCompactionBuilder {
 public:
  LevelCompactionBuilder(const std::string& cf_name,
                         VersionStorageInfo* vstorage,
                         SequenceNumber earliest_mem_seqno,
                         CompactionPicker* compaction_picker,
                         LogBuffer* log_buffer,
                         const MutableCFOptions& mutable_cf_options,
                         const ImmutableCFOptions& ioptions)
      : cf_name_(cf_name),
        vstorage_(vstorage),
        earliest_mem_seqno_(earliest_mem_seqno),
        compaction_picker_(compaction_picker),
        log_buffer_(log_buffer),
        mutable_cf_options_(mutable_cf_options),
        ioptions_(ioptions) {}

  // Pick and return a compaction.
  Compaction* PickCompaction();

  // Pick the initial files to compact to the next level. (or together
  // in Intra-L0 compactions)
  void SetupInitialFiles();

  // If the initial files are from L0 level, pick other L0
  // files if needed.
  bool SetupOtherL0FilesIfNeeded();

  // Based on initial files, setup other files need to be compacted
  // in this compaction, accordingly.
  bool SetupOtherInputsIfNeeded();

  Compaction* GetCompaction();

  // For the specfied level, pick a file that we want to compact.
  // Returns false if there is no file to compact.
  // If it returns true, inputs->files.size() will be exactly one.
  // If level is 0 and there is already a compaction on that level, this
  // function will return false.
  bool PickFileToCompact();

  // For L0->L0, picks the longest span of files that aren't currently
  // undergoing compaction for which work-per-deleted-file decreases. The span
  // always starts from the newest L0 file.
  //
  // Intra-L0 compaction is independent of all other files, so it can be
  // performed even when L0->base_level compactions are blocked.
  //
  // Returns true if `inputs` is populated with a span of files to be compacted;
  // otherwise, returns false.
  bool PickIntraL0Compaction();

  void PickExpiredTtlFiles();

  void PickL1ExpiredTtlFiles(); // hust-cloud

  void PickFilesMarkedForPeriodicCompaction();

  const std::string& cf_name_;
  VersionStorageInfo* vstorage_;
  SequenceNumber earliest_mem_seqno_;
  CompactionPicker* compaction_picker_;
  LogBuffer* log_buffer_;
  int start_level_ = -1;
  int output_level_ = -1;
  int parent_index_ = -1;
  int base_index_ = -1;
  double start_level_score_ = 0;
  bool is_manual_ = false;
  CompactionInputFiles start_level_inputs_;
  std::vector<CompactionInputFiles> compaction_inputs_;
  CompactionInputFiles output_level_inputs_;
  std::vector<FileMetaData*> grandparents_;
  CompactionReason compaction_reason_ = CompactionReason::kUnknown;

  const MutableCFOptions& mutable_cf_options_;
  const ImmutableCFOptions& ioptions_;
  // Pick a path ID to place a newly generated file, with its level
  static uint32_t GetPathId(const ImmutableCFOptions& ioptions,
                            const MutableCFOptions& mutable_cf_options,
                            int level);

  static const int kMinFilesForIntraL0Compaction = 4;
};

void LevelCompactionBuilder::PickExpiredTtlFiles() {
  if (vstorage_->ExpiredTtlFiles().empty()) {
    return;
  }

  auto continuation = [&](std::pair<int, FileMetaData*> level_file) {
    // If it's being compacted it has nothing to do here.
    // If this assert() fails that means that some function marked some
    // files as being_compacted, but didn't call ComputeCompactionScore()
    assert(!level_file.second->being_compacted);
    start_level_ = level_file.first;
    output_level_ =
        (start_level_ == 0) ? vstorage_->base_level() : start_level_ + 1;

    if ((start_level_ == vstorage_->num_non_empty_levels() - 1) ||
        (start_level_ == 0 &&
         !compaction_picker_->level0_compactions_in_progress()->empty())) {
      return false;
    }

    start_level_inputs_.files = {level_file.second};
    start_level_inputs_.level = start_level_;
    return compaction_picker_->ExpandInputsToCleanCut(cf_name_, vstorage_,
                                                      &start_level_inputs_);
  };

  for (auto& level_file : vstorage_->ExpiredTtlFiles()) {
    if (continuation(level_file)) {
      // found the compaction!
      return;
    }
  }

  start_level_inputs_.files.clear();
}

// hust-cloud
void LevelCompactionBuilder::PickL1ExpiredTtlFiles() {
  assert(ioptions_.use_wal_stage);
  assert(mutable_cf_options_.ttl > 0);
  if (vstorage_->ExpiredTtlFiles().empty()) {
    return;
  }

  for (auto& level_file : vstorage_->ExpiredTtlFiles()) {
    // If it's being compacted it has nothing to do here.
    // If this assert() fails that means that some function marked some
    // files as being_compacted, but didn't call ComputeCompactionScore()
    assert(!level_file.second->being_compacted);
    start_level_inputs_.files.push_back(level_file.second);

    // TODO: The number of files should be changeable?
    if (start_level_inputs_.files.size() >= 20) {
      break;
    }
  }

  start_level_ = 1;
  output_level_ = 2;
  start_level_inputs_.level = 1;

<<<<<<< HEAD
  if (start_level_inputs_.files.size()) {
    fprintf(stdout, "PickL1ExpiredTtlFiles %lu, [%lu-%lu].\n", start_level_inputs_.files.size(),
        start_level_inputs_.files.front()->fd.GetNumber(),
        start_level_inputs_.files.back()->fd.GetNumber());

    int64_t curr_time = 0;
    ioptions_.env->GetCurrentTime(&curr_time);
    ROCKS_LOG_BUFFER(
      log_buffer_, 
      "\nttl_files_begin:\n"
      "currtime: %lu\n"
      "files_size: %lu\n"
      "max_file_num: %lu\n"
      "min_file_num: %lu\n"
      "max_live_time: %lu\n"
      "min_live_time: %lu\n",
      ioptions_.env->NowMicros(),
      start_level_inputs_.files.size(),
      start_level_inputs_.files.front()->fd.GetNumber(),
      start_level_inputs_.files.back()->fd.GetNumber(),
      curr_time - start_level_inputs_.files.front()->fd.table_reader->GetTableProperties()->creation_time,
      curr_time - start_level_inputs_.files.back()->fd.table_reader->GetTableProperties()->creation_time
    );
  }


=======
>>>>>>> 4d0fd8d8
  if (start_level_inputs_.files.size() &&
      !compaction_picker_->ExpandInputsToCleanCut(cf_name_, vstorage_,
                                               &start_level_inputs_)) {
    start_level_inputs_.files.clear();
  }

  ROCKS_LOG_BUFFER(
    log_buffer_, 
    "\nfiles_size_2: %lu\n"
    "ttl_files_end.\n",
    start_level_inputs_.files.size()
  );
  /*
  if (start_level_inputs_.files.size() && mutable_cf_options_.ttl > 0) {
    vstorage_->ComputeExpiredTtlFiles(ioptions_, mutable_cf_options_.ttl);
  }
  */
}

void LevelCompactionBuilder::PickFilesMarkedForPeriodicCompaction() {
  if (vstorage_->FilesMarkedForPeriodicCompaction().empty()) {
    return;
  }

  auto continuation = [&](std::pair<int, FileMetaData*> level_file) {
    // If it's being compacted it has nothing to do here.
    // If this assert() fails that means that some function marked some
    // files as being_compacted, but didn't call ComputeCompactionScore()
    assert(!level_file.second->being_compacted);
    output_level_ = start_level_ = level_file.first;

    if (start_level_ == 0 &&
        !compaction_picker_->level0_compactions_in_progress()->empty()) {
      return false;
    }

    start_level_inputs_.files = {level_file.second};
    start_level_inputs_.level = start_level_;
    return compaction_picker_->ExpandInputsToCleanCut(cf_name_, vstorage_,
                                                      &start_level_inputs_);
  };

  for (auto& level_file : vstorage_->FilesMarkedForPeriodicCompaction()) {
    if (continuation(level_file)) {
      // found the compaction!
      return;
    }
  }

  start_level_inputs_.files.clear();
}

void LevelCompactionBuilder::SetupInitialFiles() {
  // hust-cloud
  // TTL Compaction has the hignest priority
  if (ioptions_.use_wal_stage) {
<<<<<<< HEAD
    //fprintf(stdout, "total expired files: %lu.\n", vstorage_->ExpiredTtlFiles().size());
=======
>>>>>>> 4d0fd8d8
    PickL1ExpiredTtlFiles();
    if (!start_level_inputs_.empty()) {
      compaction_reason_ = CompactionReason::kTtl;
      //fprintf(stdout, "select %lu  expired files.\n", start_level_inputs_.size());
      return;
    }
  }
  //fprintf(stdout, "after ttl selete!!!\n");

  // Find the compactions by size on all levels.
  bool skipped_l0_to_base = false;
  for (int i = 0; i < compaction_picker_->NumberLevels() - 1; i++) {
    start_level_score_ = vstorage_->CompactionScore(i);
    start_level_ = vstorage_->CompactionScoreLevel(i);
    assert(i == 0 || start_level_score_ <= vstorage_->CompactionScore(i - 1));
    if (start_level_score_ >= 1) {
      if (skipped_l0_to_base && start_level_ == vstorage_->base_level()) {
        // If L0->base_level compaction is pending, don't schedule further
        // compaction from base level. Otherwise L0->base_level compaction
        // may starve.
        continue;
      }
      output_level_ =
          (start_level_ == 0) ? vstorage_->base_level() : start_level_ + 1;
      if (PickFileToCompact()) {
        // found the compaction!
        //fprintf(stdout, "Level %d, select %lu files.\n", start_level_, start_level_inputs_.size());
        if (start_level_ == 0) {
          // L0 score = `num L0 files` / `level0_file_num_compaction_trigger`
          compaction_reason_ = CompactionReason::kLevelL0FilesNum;
        } else {
          // L1+ score = `Level files size` / `MaxBytesForLevel`
          compaction_reason_ = CompactionReason::kLevelMaxLevelSize;
        }
        break;
      } else {
        // didn't find the compaction, clear the inputs
        start_level_inputs_.clear();
        if (start_level_ == 0) {
          skipped_l0_to_base = true;
          // L0->base_level may be blocked due to ongoing L0->base_level
          // compactions. It may also be blocked by an ongoing compaction from
          // base_level downwards.
          //
          // In these cases, to reduce L0 file count and thus reduce likelihood
          // of write stalls, we can attempt compacting a span of files within
          // L0.
          if (PickIntraL0Compaction()) {
            output_level_ = 0;
            compaction_reason_ = CompactionReason::kLevelL0FilesNum;
            break;
          }
        }
      }
    }
  }
  //fprintf(stdout, "after score selete.\n");
  // if we didn't find a compaction, check if there are any files marked for
  // compaction
  if (start_level_inputs_.empty()) {
    parent_index_ = base_index_ = -1;

    compaction_picker_->PickFilesMarkedForCompaction(
        cf_name_, vstorage_, &start_level_, &output_level_,
        &start_level_inputs_);
    if (!start_level_inputs_.empty()) {
      is_manual_ = true;
      compaction_reason_ = CompactionReason::kFilesMarkedForCompaction;
      return;
    }
  }

  // Bottommost Files Compaction on deleting tombstones
  if (start_level_inputs_.empty()) {
    size_t i;
    for (i = 0; i < vstorage_->BottommostFilesMarkedForCompaction().size();
         ++i) {
      auto& level_and_file = vstorage_->BottommostFilesMarkedForCompaction()[i];
      assert(!level_and_file.second->being_compacted);
      start_level_inputs_.level = output_level_ = start_level_ =
          level_and_file.first;
      start_level_inputs_.files = {level_and_file.second};
      if (compaction_picker_->ExpandInputsToCleanCut(cf_name_, vstorage_,
                                                     &start_level_inputs_)) {
        break;
      }
    }
    if (i == vstorage_->BottommostFilesMarkedForCompaction().size()) {
      start_level_inputs_.clear();
    } else {
      assert(!start_level_inputs_.empty());
      compaction_reason_ = CompactionReason::kBottommostFiles;
      return;
    }
  }

  // hust-cloud
  // TTL Compaction
  if (!ioptions_.use_wal_stage && start_level_inputs_.empty()) {
    PickExpiredTtlFiles();
    if (!start_level_inputs_.empty()) {
      compaction_reason_ = CompactionReason::kTtl;
      return;
    }
  }

  // Periodic Compaction
  if (start_level_inputs_.empty()) {
    PickFilesMarkedForPeriodicCompaction();
    if (!start_level_inputs_.empty()) {
      compaction_reason_ = CompactionReason::kPeriodicCompaction;
      return;
    }
  }
}

bool LevelCompactionBuilder::SetupOtherL0FilesIfNeeded() {
  if (start_level_ == 0 && output_level_ != 0) {
    return compaction_picker_->GetOverlappingL0Files(
        vstorage_, &start_level_inputs_, output_level_, &parent_index_);
  }
  return true;
}

bool LevelCompactionBuilder::SetupOtherInputsIfNeeded() {
  // Setup input files from output level. For output to L0, we only compact
  // spans of files that do not interact with any pending compactions, so don't
  // need to consider other levels.
  if (output_level_ != 0) {
    output_level_inputs_.level = output_level_;
    if (!compaction_picker_->SetupOtherInputs(
            cf_name_, mutable_cf_options_, vstorage_, &start_level_inputs_,
            &output_level_inputs_, &parent_index_, base_index_)) {
      return false;
    }

    compaction_inputs_.push_back(start_level_inputs_);
    if (!output_level_inputs_.empty()) {
      compaction_inputs_.push_back(output_level_inputs_);
    }

    // In some edge cases we could pick a compaction that will be compacting
    // a key range that overlap with another running compaction, and both
    // of them have the same output level. This could happen if
    // (1) we are running a non-exclusive manual compaction
    // (2) AddFile ingest a new file into the LSM tree
    // We need to disallow this from happening.
    if (compaction_picker_->FilesRangeOverlapWithCompaction(compaction_inputs_,
                                                            output_level_)) {
      // This compaction output could potentially conflict with the output
      // of a currently running compaction, we cannot run it.
      return false;
    }
    compaction_picker_->GetGrandparents(vstorage_, start_level_inputs_,
                                        output_level_inputs_, &grandparents_);
  } else {
    compaction_inputs_.push_back(start_level_inputs_);
  }
  return true;
}

Compaction* LevelCompactionBuilder::PickCompaction() {
  // Pick up the first file to start compaction. It may have been extended
  // to a clean cut.
  SetupInitialFiles();
  if (start_level_inputs_.empty()) {
    return nullptr;
  }
  assert(start_level_ >= 0 && output_level_ >= 0);

  // If it is a L0 -> base level compaction, we need to set up other L0
  // files if needed.
  if (!SetupOtherL0FilesIfNeeded()) {
    return nullptr;
  }

  // Pick files in the output level and expand more files in the start level
  // if needed.
  if (!SetupOtherInputsIfNeeded()) {
    return nullptr;
  }

  // Form a compaction object containing the files we picked.
  Compaction* c = GetCompaction();

  TEST_SYNC_POINT_CALLBACK("LevelCompactionPicker::PickCompaction:Return", c);

  //fprintf(stdout, "start input size: %lu, out input size: %lu, total size: %lu.\n",
    //start_level_inputs_.size(), output_level_inputs_.size(), compaction_inputs_.size());

  // zhangxin
  /*
  std::vector<uint32_t> output_files_per_input_file;
  uint32_t max_output_files_num = 0, sum_output_files_num = 0;

  for(uint32_t i = 0; i < start_level_inputs_.size(); i++) {
    CompactionInputFiles single_input_file = start_level_inputs_;
    FileMetaData *file = single_input_file.files[i];
    single_input_file.files.clear();
    single_input_file.files.push_back(file);

    InternalKey smallest, largest;
    compaction_picker_->GetRange(single_input_file, &smallest, &largest);

    CompactionInputFiles output_level_inputs;
    vstorage_->GetOverlappingInputs(output_level_, &smallest, &largest,
                                    &output_level_inputs.files);

    uint32_t output_files_num = uint32_t(output_level_inputs.files.size());
    output_files_per_input_file.push_back(output_files_num);
    max_output_files_num = std::max(max_output_files_num, output_files_num);
    sum_output_files_num += output_files_num;
  }

  Env *env_ = Env::Default();
  ROCKS_LOG_BUFFER(
    log_buffer_, 
    "\n\nzhangxin output_file_num_begin.\n"
    "current_micros: %lu.\n"
    "start_level: %d.\n"
    "max_output_files_num: %u.\n"
    "average_output_files_num: %lf.\n"
    "input_files_num: %d / %d.\n"
    "output_level_inputs_num: %u.\n"
    "zhangxin output_file_num_end.\n",
    env_->NowMicros(),
    start_level_,
    max_output_files_num,
    double(sum_output_files_num) / output_files_per_input_file.size(),
    start_level_inputs_.size(), output_files_per_input_file.size(),
    output_level_inputs_.size()
  );
  log_buffer_->FlushBufferToLog();
  */
  return c;
}

Compaction* LevelCompactionBuilder::GetCompaction() {
  auto c = new Compaction(
      vstorage_, ioptions_, mutable_cf_options_, std::move(compaction_inputs_),
      output_level_,
      MaxFileSizeForLevel(mutable_cf_options_, output_level_,
                          ioptions_.compaction_style, vstorage_->base_level(),
                          ioptions_.level_compaction_dynamic_level_bytes),
      mutable_cf_options_.max_compaction_bytes,
      GetPathId(ioptions_, mutable_cf_options_, output_level_),
      GetCompressionType(ioptions_, vstorage_, mutable_cf_options_,
                         output_level_, vstorage_->base_level()),
      GetCompressionOptions(ioptions_, vstorage_, output_level_),
      /* max_subcompactions */ 0, std::move(grandparents_), is_manual_,
      start_level_score_, false /* deletion_compaction */, compaction_reason_);

  // If it's level 0 compaction, make sure we don't execute any other level 0
  // compactions in parallel
  compaction_picker_->RegisterCompaction(c);

  // Creating a compaction influences the compaction score because the score
  // takes running compactions into account (by skipping files that are already
  // being compacted). Since we just changed compaction score, we recalculate it
  // here
  vstorage_->ComputeCompactionScore(ioptions_, mutable_cf_options_);
  return c;
}

/*
 * Find the optimal path to place a file
 * Given a level, finds the path where levels up to it will fit in levels
 * up to and including this path
 */
uint32_t LevelCompactionBuilder::GetPathId(
    const ImmutableCFOptions& ioptions,
    const MutableCFOptions& mutable_cf_options, int level) {
  uint32_t p = 0;
  assert(!ioptions.cf_paths.empty());

  // size remaining in the most recent path
  uint64_t current_path_size = ioptions.cf_paths[0].target_size;

  uint64_t level_size;
  int cur_level = 0;

  // max_bytes_for_level_base denotes L1 size.
  // We estimate L0 size to be the same as L1.
  level_size = mutable_cf_options.max_bytes_for_level_base;

  // Last path is the fallback
  while (p < ioptions.cf_paths.size() - 1) {
    if (level_size <= current_path_size) {
      if (cur_level == level) {
        // Does desired level fit in this path?
        fprintf(stdout, "level: %d, path: %u.\n", level, p);
        return p;
      } else {
        current_path_size -= level_size;
        if (cur_level > 0) {
          if (ioptions.level_compaction_dynamic_level_bytes) {
            // Currently, level_compaction_dynamic_level_bytes is ignored when
            // multiple db paths are specified. https://github.com/facebook/
            // rocksdb/blob/master/db/column_family.cc.
            // Still, adding this check to avoid accidentally using
            // max_bytes_for_level_multiplier_additional
            level_size = static_cast<uint64_t>(
                level_size * mutable_cf_options.max_bytes_for_level_multiplier);
          } else {
            level_size = static_cast<uint64_t>(
                level_size * mutable_cf_options.max_bytes_for_level_multiplier *
                mutable_cf_options.MaxBytesMultiplerAdditional(cur_level));
          }
        }
        cur_level++;
        continue;
      }
    }
    p++;
    current_path_size = ioptions.cf_paths[p].target_size;
  }
  fprintf(stdout, "level: %d, path: %u.\n", level, p);
  return p;
}

bool LevelCompactionBuilder::PickFileToCompact() {
  // level 0 files are overlapping. So we cannot pick more
  // than one concurrent compactions at this level. This
  // could be made better by looking at key-ranges that are
  // being compacted at level 0.
  if (start_level_ == 0 &&
      !compaction_picker_->level0_compactions_in_progress()->empty()) {
    TEST_SYNC_POINT("LevelCompactionPicker::PickCompactionBySize:0");
    return false;
  }

  start_level_inputs_.clear();

  assert(start_level_ >= 0);

  // Pick the largest file in this level that is not already
  // being compacted
  const std::vector<int>& file_size =
      vstorage_->FilesByCompactionPri(start_level_);
  const std::vector<FileMetaData*>& level_files =
      vstorage_->LevelFiles(start_level_);

  unsigned int cmp_idx;
  for (cmp_idx = vstorage_->NextCompactionIndex(start_level_);
       cmp_idx < file_size.size(); cmp_idx++) {
    int index = file_size[cmp_idx];
    auto* f = level_files[index];

    // do not pick a file to compact if it is being compacted
    // from n-1 level.
    if (f->being_compacted) {
      continue;
    }

    start_level_inputs_.files.push_back(f);
    start_level_inputs_.level = start_level_;
    if (!compaction_picker_->ExpandInputsToCleanCut(cf_name_, vstorage_,
                                                    &start_level_inputs_) ||
        compaction_picker_->FilesRangeOverlapWithCompaction(
            {start_level_inputs_}, output_level_)) {
      // A locked (pending compaction) input-level file was pulled in due to
      // user-key overlap.
      start_level_inputs_.clear();
      continue;
    }

    // Now that input level is fully expanded, we check whether any output files
    // are locked due to pending compaction.
    //
    // Note we rely on ExpandInputsToCleanCut() to tell us whether any output-
    // level files are locked, not just the extra ones pulled in for user-key
    // overlap.
    InternalKey smallest, largest;
    compaction_picker_->GetRange(start_level_inputs_, &smallest, &largest);
    CompactionInputFiles output_level_inputs;
    output_level_inputs.level = output_level_;
    vstorage_->GetOverlappingInputs(output_level_, &smallest, &largest,
                                    &output_level_inputs.files);
    if (!output_level_inputs.empty() &&
        !compaction_picker_->ExpandInputsToCleanCut(cf_name_, vstorage_,
                                                    &output_level_inputs)) {
      start_level_inputs_.clear();
      continue;
    }
    base_index_ = index;
    break;
  }

  // store where to start the iteration in the next call to PickCompaction
  vstorage_->SetNextCompactionIndex(start_level_, cmp_idx);

  return start_level_inputs_.size() > 0;
}

bool LevelCompactionBuilder::PickIntraL0Compaction() {
  start_level_inputs_.clear();
  const std::vector<FileMetaData*>& level_files =
      vstorage_->LevelFiles(0 /* level */);
  if (level_files.size() <
          static_cast<size_t>(
              mutable_cf_options_.level0_file_num_compaction_trigger + 2) ||
      level_files[0]->being_compacted) {
    // If L0 isn't accumulating much files beyond the regular trigger, don't
    // resort to L0->L0 compaction yet.
    return false;
  }
  return FindIntraL0Compaction(level_files, kMinFilesForIntraL0Compaction,
                               port::kMaxUint64,
                               mutable_cf_options_.max_compaction_bytes,
                               &start_level_inputs_, earliest_mem_seqno_);
}
}  // namespace

Compaction* LevelCompactionPicker::PickCompaction(
    const std::string& cf_name, const MutableCFOptions& mutable_cf_options,
    VersionStorageInfo* vstorage, LogBuffer* log_buffer,
    SequenceNumber earliest_mem_seqno) {
  LevelCompactionBuilder builder(cf_name, vstorage, earliest_mem_seqno, this,
                                 log_buffer, mutable_cf_options, ioptions_);
  return builder.PickCompaction();
}
}  // namespace rocksdb<|MERGE_RESOLUTION|>--- conflicted
+++ resolved
@@ -188,12 +188,7 @@
   output_level_ = 2;
   start_level_inputs_.level = 1;
 
-<<<<<<< HEAD
   if (start_level_inputs_.files.size()) {
-    fprintf(stdout, "PickL1ExpiredTtlFiles %lu, [%lu-%lu].\n", start_level_inputs_.files.size(),
-        start_level_inputs_.files.front()->fd.GetNumber(),
-        start_level_inputs_.files.back()->fd.GetNumber());
-
     int64_t curr_time = 0;
     ioptions_.env->GetCurrentTime(&curr_time);
     ROCKS_LOG_BUFFER(
@@ -214,9 +209,6 @@
     );
   }
 
-
-=======
->>>>>>> 4d0fd8d8
   if (start_level_inputs_.files.size() &&
       !compaction_picker_->ExpandInputsToCleanCut(cf_name_, vstorage_,
                                                &start_level_inputs_)) {
@@ -273,18 +265,12 @@
   // hust-cloud
   // TTL Compaction has the hignest priority
   if (ioptions_.use_wal_stage) {
-<<<<<<< HEAD
-    //fprintf(stdout, "total expired files: %lu.\n", vstorage_->ExpiredTtlFiles().size());
-=======
->>>>>>> 4d0fd8d8
     PickL1ExpiredTtlFiles();
     if (!start_level_inputs_.empty()) {
       compaction_reason_ = CompactionReason::kTtl;
-      //fprintf(stdout, "select %lu  expired files.\n", start_level_inputs_.size());
       return;
     }
   }
-  //fprintf(stdout, "after ttl selete!!!\n");
 
   // Find the compactions by size on all levels.
   bool skipped_l0_to_base = false;
