--- conflicted
+++ resolved
@@ -96,11 +96,7 @@
 
   void PickExpiredTtlFiles();
 
-<<<<<<< HEAD
-  void PickL0ExpiredTtlFiles();
-=======
   void PickL0ExpiredTtlFiles(); // hust-cloud
->>>>>>> 9ffae31a
 
   void PickFilesMarkedForPeriodicCompaction();
 
@@ -167,14 +163,10 @@
   start_level_inputs_.files.clear();
 }
 
-<<<<<<< HEAD
-void LevelCompactionBuilder::PickL0ExpiredTtlFiles() {
-=======
 // hust-cloud
 void LevelCompactionBuilder::PickL0ExpiredTtlFiles() {
   assert(ioptions_.use_wal_stage);
   assert(mutable_cf_options_.ttl > 0);
->>>>>>> 9ffae31a
   if (vstorage_->ExpiredTtlFiles().empty()) {
     return;
   }
@@ -204,10 +196,8 @@
       start_level_inputs_.files.clear();
       break;
     }
-<<<<<<< HEAD
-=======
+
     // TODO: The number of files should be changeable?
->>>>>>> 9ffae31a
     if (start_level_inputs_.files.size() >= 10) {
       break;
     }
@@ -254,29 +244,18 @@
 
 void LevelCompactionBuilder::SetupInitialFiles() {
   // hust-cloud
-<<<<<<< HEAD
   // TTL Compaction has the hignest priority
-  if (ioptions_.compaction_style == kCompactionStyleLevel) {
+  if (ioptions_.use_wal_stage) {
     //fprintf(stdout, "total expired files: %lu.\n", vstorage_->ExpiredTtlFiles().size());
     PickL0ExpiredTtlFiles();
     if (!start_level_inputs_.empty()) {
       compaction_reason_ = CompactionReason::kTtl;
       //fprintf(stdout, "select %lu  expired files.\n", start_level_inputs_.size());
-      return; // TODO: return now or continue to pick other files below?
+      return;
     }
   }
   //fprintf(stdout, "after ttl selete!!!\n");
-=======
-  // TTL Compaction has the highest priority
-  if (ioptions_.use_wal_stage) {
-    PickL0ExpiredTtlFiles();
-    if (!start_level_inputs_.empty()) {
-      compaction_reason_ = CompactionReason::kTtl;
-      return;
-    }
-  }
-
->>>>>>> 9ffae31a
+
   // Find the compactions by size on all levels.
   bool skipped_l0_to_base = false;
   for (int i = 0; i < compaction_picker_->NumberLevels() - 1; i++) {
@@ -366,12 +345,7 @@
 
   // hust-cloud
   // TTL Compaction
-<<<<<<< HEAD
-  if (ioptions_.compaction_style != kCompactionStyleLevel &&
-      start_level_inputs_.empty()) {
-=======
   if (!ioptions_.use_wal_stage && start_level_inputs_.empty()) {
->>>>>>> 9ffae31a
     PickExpiredTtlFiles();
     if (!start_level_inputs_.empty()) {
       compaction_reason_ = CompactionReason::kTtl;
