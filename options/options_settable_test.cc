//  Copyright (c) 2011-present, Facebook, Inc.  All rights reserved.
//  This source code is licensed under both the GPLv2 (found in the
//  COPYING file in the root directory) and Apache 2.0 License
//  (found in the LICENSE.Apache file in the root directory).
//
// Copyright (c) 2011 The LevelDB Authors. All rights reserved.
// Use of this source code is governed by a BSD-style license that can be
// found in the LICENSE file. See the AUTHORS file for names of contributors.

#include <cstring>

#include "options/options_helper.h"
#include "rocksdb/convenience.h"
#include "test_util/testharness.h"

#ifndef GFLAGS
bool FLAGS_enable_print = false;
#else
#include "util/gflags_compat.h"
using GFLAGS_NAMESPACE::ParseCommandLineFlags;
DEFINE_bool(enable_print, false, "Print options generated to console.");
#endif  // GFLAGS

namespace rocksdb {

// Verify options are settable from options strings.
// We take the approach that depends on compiler behavior that copy constructor
// won't touch implicit padding bytes, so that the test is fragile.
// As a result, we only run the tests to verify new fields in options are
// settable through string on limited platforms as it depends on behavior of
// compilers.
#ifndef ROCKSDB_LITE
#if defined OS_LINUX || defined OS_WIN
#ifndef __clang__

class OptionsSettableTest : public testing::Test {
 public:
  OptionsSettableTest() {}
};

const char kSpecialChar = 'z';
typedef std::vector<std::pair<size_t, size_t>> OffsetGap;

void FillWithSpecialChar(char* start_ptr, size_t total_size,
                         const OffsetGap& blacklist) {
  size_t offset = 0;
  for (auto& pair : blacklist) {
    std::memset(start_ptr + offset, kSpecialChar, pair.first - offset);
    offset = pair.first + pair.second;
  }
  std::memset(start_ptr + offset, kSpecialChar, total_size - offset);
}

int NumUnsetBytes(char* start_ptr, size_t total_size,
                  const OffsetGap& blacklist) {
  int total_unset_bytes_base = 0;
  size_t offset = 0;
  for (auto& pair : blacklist) {
    for (char* ptr = start_ptr + offset; ptr < start_ptr + pair.first; ptr++) {
      if (*ptr == kSpecialChar) {
        total_unset_bytes_base++;
      }
    }
    offset = pair.first + pair.second;
  }
  for (char* ptr = start_ptr + offset; ptr < start_ptr + total_size; ptr++) {
    if (*ptr == kSpecialChar) {
      total_unset_bytes_base++;
    }
  }
  return total_unset_bytes_base;
}

// If the test fails, likely a new option is added to BlockBasedTableOptions
// but it cannot be set through GetBlockBasedTableOptionsFromString(), or the
// test is not updated accordingly.
// After adding an option, we need to make sure it is settable by
// GetBlockBasedTableOptionsFromString() and add the option to the input string
// passed to the GetBlockBasedTableOptionsFromString() in this test.
// If it is a complicated type, you also need to add the field to
// kBbtoBlacklist, and maybe add customized verification for it.
TEST_F(OptionsSettableTest, BlockBasedTableOptionsAllFieldsSettable) {
  // Items in the form of <offset, size>. Need to be in ascending order
  // and not overlapping. Need to updated if new pointer-option is added.
  const OffsetGap kBbtoBlacklist = {
      {offsetof(struct BlockBasedTableOptions, flush_block_policy_factory),
       sizeof(std::shared_ptr<FlushBlockPolicyFactory>)},
      {offsetof(struct BlockBasedTableOptions, block_cache),
       sizeof(std::shared_ptr<Cache>)},
      {offsetof(struct BlockBasedTableOptions, persistent_cache),
       sizeof(std::shared_ptr<PersistentCache>)},
      {offsetof(struct BlockBasedTableOptions, block_cache_compressed),
       sizeof(std::shared_ptr<Cache>)},
      {offsetof(struct BlockBasedTableOptions, filter_policy),
       sizeof(std::shared_ptr<const FilterPolicy>)},
  };

  // In this test, we catch a new option of BlockBasedTableOptions that is not
  // settable through GetBlockBasedTableOptionsFromString().
  // We count padding bytes of the option struct, and assert it to be the same
  // as unset bytes of an option struct initialized by
  // GetBlockBasedTableOptionsFromString().

  char* bbto_ptr = new char[sizeof(BlockBasedTableOptions)];

  // Count padding bytes by setting all bytes in the memory to a special char,
  // copy a well constructed struct to this memory and see how many special
  // bytes left.
  BlockBasedTableOptions* bbto = new (bbto_ptr) BlockBasedTableOptions();
  FillWithSpecialChar(bbto_ptr, sizeof(BlockBasedTableOptions), kBbtoBlacklist);
  // It based on the behavior of compiler that padding bytes are not changed
  // when copying the struct. It's prone to failure when compiler behavior
  // changes. We verify there is unset bytes to detect the case.
  *bbto = BlockBasedTableOptions();
  int unset_bytes_base =
      NumUnsetBytes(bbto_ptr, sizeof(BlockBasedTableOptions), kBbtoBlacklist);
  ASSERT_GT(unset_bytes_base, 0);
  bbto->~BlockBasedTableOptions();

  // Construct the base option passed into
  // GetBlockBasedTableOptionsFromString().
  bbto = new (bbto_ptr) BlockBasedTableOptions();
  FillWithSpecialChar(bbto_ptr, sizeof(BlockBasedTableOptions), kBbtoBlacklist);
  // This option is not setable:
  bbto->use_delta_encoding = true;

  char* new_bbto_ptr = new char[sizeof(BlockBasedTableOptions)];
  BlockBasedTableOptions* new_bbto =
      new (new_bbto_ptr) BlockBasedTableOptions();
  FillWithSpecialChar(new_bbto_ptr, sizeof(BlockBasedTableOptions),
                      kBbtoBlacklist);

  // Need to update the option string if a new option is added.
  ASSERT_OK(GetBlockBasedTableOptionsFromString(
      *bbto,
      "cache_index_and_filter_blocks=1;"
      "cache_index_and_filter_blocks_with_high_priority=true;"
      "pin_l0_filter_and_index_blocks_in_cache=1;"
      "pin_top_level_index_and_filter=1;"
      "index_type=kHashSearch;"
      "data_block_index_type=kDataBlockBinaryAndHash;"
      "index_shortening=kNoShortening;"
      "data_block_hash_table_util_ratio=0.75;"
      "checksum=kxxHash;hash_index_allow_collision=1;no_block_cache=1;"
      "block_cache=1M;block_cache_compressed=1k;block_size=1024;"
      "block_size_deviation=8;block_restart_interval=4; "
      "metadata_block_size=1024;"
      "partition_filters=false;"
      "index_block_restart_interval=4;"
      "filter_policy=bloomfilter:4:true;whole_key_filtering=1;"
      "format_version=1;"
      "hash_index_allow_collision=false;"
      "verify_compression=true;read_amp_bytes_per_bit=0;"
      "enable_index_compression=false;"
      "block_align=true",
      new_bbto));

  ASSERT_EQ(unset_bytes_base,
            NumUnsetBytes(new_bbto_ptr, sizeof(BlockBasedTableOptions),
                          kBbtoBlacklist));

  ASSERT_TRUE(new_bbto->block_cache.get() != nullptr);
  ASSERT_TRUE(new_bbto->block_cache_compressed.get() != nullptr);
  ASSERT_TRUE(new_bbto->filter_policy.get() != nullptr);

  bbto->~BlockBasedTableOptions();
  new_bbto->~BlockBasedTableOptions();

  delete[] bbto_ptr;
  delete[] new_bbto_ptr;
}

// If the test fails, likely a new option is added to DBOptions
// but it cannot be set through GetDBOptionsFromString(), or the test is not
// updated accordingly.
// After adding an option, we need to make sure it is settable by
// GetDBOptionsFromString() and add the option to the input string passed to
// DBOptionsFromString()in this test.
// If it is a complicated type, you also need to add the field to
// kDBOptionsBlacklist, and maybe add customized verification for it.
TEST_F(OptionsSettableTest, DBOptionsAllFieldsSettable) {
  const OffsetGap kDBOptionsBlacklist = {
      {offsetof(struct DBOptions, env), sizeof(Env*)},
      {offsetof(struct DBOptions, rate_limiter),
       sizeof(std::shared_ptr<RateLimiter>)},
      {offsetof(struct DBOptions, sst_file_manager),
       sizeof(std::shared_ptr<SstFileManager>)},
      {offsetof(struct DBOptions, info_log), sizeof(std::shared_ptr<Logger>)},
      {offsetof(struct DBOptions, statistics),
       sizeof(std::shared_ptr<Statistics>)},
      {offsetof(struct DBOptions, db_paths), sizeof(std::vector<DbPath>)},
      {offsetof(struct DBOptions, db_log_dir), sizeof(std::string)},
      {offsetof(struct DBOptions, wal_dir), sizeof(std::string)},
      {offsetof(struct DBOptions, write_buffer_manager),
       sizeof(std::shared_ptr<WriteBufferManager>)},
      {offsetof(struct DBOptions, listeners),
       sizeof(std::vector<std::shared_ptr<EventListener>>)},
      {offsetof(struct DBOptions, row_cache), sizeof(std::shared_ptr<Cache>)},
      {offsetof(struct DBOptions, wal_filter), sizeof(const WalFilter*)},
  };

  char* options_ptr = new char[sizeof(DBOptions)];

  // Count padding bytes by setting all bytes in the memory to a special char,
  // copy a well constructed struct to this memory and see how many special
  // bytes left.
  DBOptions* options = new (options_ptr) DBOptions();
  FillWithSpecialChar(options_ptr, sizeof(DBOptions), kDBOptionsBlacklist);
  // It based on the behavior of compiler that padding bytes are not changed
  // when copying the struct. It's prone to failure when compiler behavior
  // changes. We verify there is unset bytes to detect the case.
  *options = DBOptions();
  int unset_bytes_base =
      NumUnsetBytes(options_ptr, sizeof(DBOptions), kDBOptionsBlacklist);
  ASSERT_GT(unset_bytes_base, 0);
  options->~DBOptions();

  options = new (options_ptr) DBOptions();
  FillWithSpecialChar(options_ptr, sizeof(DBOptions), kDBOptionsBlacklist);

  char* new_options_ptr = new char[sizeof(DBOptions)];
  DBOptions* new_options = new (new_options_ptr) DBOptions();
  FillWithSpecialChar(new_options_ptr, sizeof(DBOptions), kDBOptionsBlacklist);

  // Need to update the option string if a new option is added.
  ASSERT_OK(
      GetDBOptionsFromString(*options,
                             "wal_bytes_per_sync=4295048118;"
                             "delete_obsolete_files_period_micros=4294967758;"
                             "WAL_ttl_seconds=4295008036;"
                             "WAL_size_limit_MB=4295036161;"
                             "wal_dir=path/to/wal_dir;"
                             "db_write_buffer_size=2587;"
                             "max_subcompactions=64330;"
                             "table_cache_numshardbits=28;"
                             "max_open_files=72;"
                             "max_file_opening_threads=35;"
                             "max_background_jobs=8;"
                             "base_background_compactions=3;"
                             "max_background_compactions=33;"
                             "use_fsync=true;"
                             "use_adaptive_mutex=false;"
                             "max_total_wal_size=4295005604;"
                             "compaction_readahead_size=0;"
                             "new_table_reader_for_compaction_inputs=false;"
                             "keep_log_file_num=4890;"
                             "skip_stats_update_on_db_open=false;"
                             "max_manifest_file_size=4295009941;"
                             "db_log_dir=path/to/db_log_dir;"
                             "skip_log_error_on_recovery=true;"
                             "writable_file_max_buffer_size=1048576;"
                             "paranoid_checks=true;"
                             "is_fd_close_on_exec=false;"
                             "bytes_per_sync=4295013613;"
                             "strict_bytes_per_sync=true;"
                             "enable_thread_tracking=false;"
                             "recycle_log_file_num=0;"
                             "create_missing_column_families=true;"
                             "log_file_time_to_roll=3097;"
                             "max_background_flushes=35;"
                             "create_if_missing=false;"
                             "error_if_exists=true;"
                             "delayed_write_rate=4294976214;"
                             "manifest_preallocation_size=1222;"
                             "allow_mmap_writes=false;"
                             "stats_dump_period_sec=70127;"
                             "stats_persist_period_sec=54321;"
                             "persist_stats_to_disk=true;"
                             "stats_history_buffer_size=14159;"
                             "allow_fallocate=true;"
                             "allow_mmap_reads=false;"
                             "use_direct_reads=false;"
                             "use_direct_io_for_flush_and_compaction=false;"
                             "max_log_file_size=4607;"
                             "random_access_max_buffer_size=1048576;"
                             "advise_random_on_open=true;"
                             "fail_if_options_file_error=false;"
                             "enable_pipelined_write=false;"
                             "enable_multi_thread_write=false;"
                             "unordered_write=false;"
                             "allow_concurrent_memtable_write=true;"
                             "wal_recovery_mode=kPointInTimeRecovery;"
                             "enable_write_thread_adaptive_yield=true;"
                             "write_thread_slow_yield_usec=5;"
                             "write_thread_max_yield_usec=1000;"
                             "access_hint_on_compaction_start=NONE;"
                             "info_log_level=DEBUG_LEVEL;"
                             "dump_malloc_stats=false;"
                             "allow_2pc=false;"
                             "avoid_flush_during_recovery=false;"
                             "avoid_flush_during_shutdown=false;"
                             "allow_ingest_behind=false;"
                             "preserve_deletes=false;"
                             "concurrent_prepare=false;"
                             "two_write_queues=false;"
                             "manual_wal_flush=false;"
                             "seq_per_batch=false;"
                             "atomic_flush=false;"
                             "avoid_unnecessary_blocking_io=false;"
                             "log_readahead_size=0",
                             new_options));

  ASSERT_EQ(unset_bytes_base, NumUnsetBytes(new_options_ptr, sizeof(DBOptions),
                                            kDBOptionsBlacklist));

  options->~DBOptions();
  new_options->~DBOptions();

  delete[] options_ptr;
  delete[] new_options_ptr;
}

template <typename T1, typename T2>
inline int offset_of(T1 T2::*member) {
  static T2 obj;
  return int(size_t(&(obj.*member)) - size_t(&obj));
}

// If the test fails, likely a new option is added to ColumnFamilyOptions
// but it cannot be set through GetColumnFamilyOptionsFromString(), or the
// test is not updated accordingly.
// After adding an option, we need to make sure it is settable by
// GetColumnFamilyOptionsFromString() and add the option to the input
// string passed to GetColumnFamilyOptionsFromString()in this test.
// If it is a complicated type, you also need to add the field to
// kColumnFamilyOptionsBlacklist, and maybe add customized verification
// for it.
TEST_F(OptionsSettableTest, ColumnFamilyOptionsAllFieldsSettable) {
  // options in the blacklist need to appear in the same order as in
  // ColumnFamilyOptions.
  const OffsetGap kColumnFamilyOptionsBlacklist = {
      {offset_of(&ColumnFamilyOptions::inplace_callback),
       sizeof(UpdateStatus(*)(char*, uint32_t*, Slice, std::string*))},
      {offset_of(
           &ColumnFamilyOptions::memtable_insert_with_hint_prefix_extractor),
       sizeof(std::shared_ptr<const SliceTransform>)},
      {offset_of(&ColumnFamilyOptions::compression_per_level),
       sizeof(std::vector<CompressionType>)},
      {offset_of(
           &ColumnFamilyOptions::max_bytes_for_level_multiplier_additional),
       sizeof(std::vector<int>)},
      {offset_of(&ColumnFamilyOptions::memtable_factory),
       sizeof(std::shared_ptr<MemTableRepFactory>)},
      {offset_of(&ColumnFamilyOptions::table_properties_collector_factories),
       sizeof(ColumnFamilyOptions::TablePropertiesCollectorFactories)},
      {offset_of(&ColumnFamilyOptions::comparator), sizeof(Comparator*)},
      {offset_of(&ColumnFamilyOptions::merge_operator),
       sizeof(std::shared_ptr<MergeOperator>)},
      {offset_of(&ColumnFamilyOptions::compaction_filter),
       sizeof(const CompactionFilter*)},
      {offset_of(&ColumnFamilyOptions::compaction_filter_factory),
       sizeof(std::shared_ptr<CompactionFilterFactory>)},
      {offset_of(&ColumnFamilyOptions::prefix_extractor),
       sizeof(std::shared_ptr<const SliceTransform>)},
      {offset_of(&ColumnFamilyOptions::table_factory),
       sizeof(std::shared_ptr<TableFactory>)},
      {offset_of(&ColumnFamilyOptions::cf_paths),
       sizeof(std::vector<DbPath>)},
      {offset_of(&ColumnFamilyOptions::compaction_thread_limiter),
       sizeof(std::shared_ptr<ConcurrentTaskLimiter>)},
      {offset_of(&ColumnFamilyOptions::sst_partitioner_factory),
       sizeof(std::shared_ptr<SstPartitionerFactory>)},
  };

  char* options_ptr = new char[sizeof(ColumnFamilyOptions)];

  // Count padding bytes by setting all bytes in the memory to a special char,
  // copy a well constructed struct to this memory and see how many special
  // bytes left.
  ColumnFamilyOptions* options = new (options_ptr) ColumnFamilyOptions();
  FillWithSpecialChar(options_ptr, sizeof(ColumnFamilyOptions),
                      kColumnFamilyOptionsBlacklist);
  // It based on the behavior of compiler that padding bytes are not changed
  // when copying the struct. It's prone to failure when compiler behavior
  // changes. We verify there is unset bytes to detect the case.
  *options = ColumnFamilyOptions();

  // Deprecatd option which is not initialized. Need to set it to avoid
  // Valgrind error
  options->max_mem_compaction_level = 0;

  int unset_bytes_base = NumUnsetBytes(options_ptr, sizeof(ColumnFamilyOptions),
                                       kColumnFamilyOptionsBlacklist);
  ASSERT_GT(unset_bytes_base, 0);
  options->~ColumnFamilyOptions();

  options = new (options_ptr) ColumnFamilyOptions();
  FillWithSpecialChar(options_ptr, sizeof(ColumnFamilyOptions),
                      kColumnFamilyOptionsBlacklist);

  // Following options are not settable through
  // GetColumnFamilyOptionsFromString():
  options->rate_limit_delay_max_milliseconds = 33;
  options->compaction_options_universal = CompactionOptionsUniversal();
  options->compression_opts = CompressionOptions();
  options->bottommost_compression_opts = CompressionOptions();
  options->hard_rate_limit = 0;
  options->soft_rate_limit = 0;
  options->purge_redundant_kvs_while_flush = false;
  options->max_mem_compaction_level = 0;
  options->compaction_filter = nullptr;
<<<<<<< HEAD
  options->flush_change_path_id_rate = 0.95;
  options->compaction_change_path_id_rate = 0.9;
=======
  options->sst_partitioner_factory = nullptr;
>>>>>>> 0689ab41

  char* new_options_ptr = new char[sizeof(ColumnFamilyOptions)];
  ColumnFamilyOptions* new_options =
      new (new_options_ptr) ColumnFamilyOptions();
  FillWithSpecialChar(new_options_ptr, sizeof(ColumnFamilyOptions),
                      kColumnFamilyOptionsBlacklist);

  // Need to update the option string if a new option is added.
  ASSERT_OK(GetColumnFamilyOptionsFromString(
      *options,
      "compaction_filter_factory=mpudlojcujCompactionFilterFactory;"
      "table_factory=PlainTable;"
      "prefix_extractor=rocksdb.CappedPrefix.13;"
      "comparator=leveldb.BytewiseComparator;"
      "compression_per_level=kBZip2Compression:kBZip2Compression:"
      "kBZip2Compression:kNoCompression:kZlibCompression:kBZip2Compression:"
      "kSnappyCompression;"
      "max_bytes_for_level_base=986;"
      "snap_refresh_nanos=1000000000;"
      "bloom_locality=8016;"
      "target_file_size_base=4294976376;"
      "memtable_huge_page_size=2557;"
      "max_successive_merges=5497;"
      "max_sequential_skip_in_iterations=4294971408;"
      "arena_block_size=1893;"
      "target_file_size_multiplier=35;"
      "min_write_buffer_number_to_merge=9;"
      "max_write_buffer_number=84;"
      "write_buffer_size=1653;"
      "max_compaction_bytes=64;"
      "max_bytes_for_level_multiplier=60;"
      "memtable_factory=SkipListFactory;"
      "compression=kNoCompression;"
      "bottommost_compression=kDisableCompressionOption;"
      "level0_stop_writes_trigger=33;"
      "num_levels=99;"
      "level0_slowdown_writes_trigger=22;"
      "level0_file_num_compaction_trigger=14;"
      "compaction_filter=urxcqstuwnCompactionFilter;"
      "soft_rate_limit=530.615385;"
      "soft_pending_compaction_bytes_limit=0;"
      "max_write_buffer_number_to_maintain=84;"
      "merge_operator=aabcxehazrMergeOperator;"
      "memtable_prefix_bloom_size_ratio=0.4642;"
      "memtable_whole_key_filtering=true;"
      "memtable_insert_with_hint_prefix_extractor=rocksdb.CappedPrefix.13;"
      "paranoid_file_checks=true;"
      "force_consistency_checks=true;"
      "inplace_update_num_locks=7429;"
      "optimize_filters_for_hits=false;"
      "level_compaction_dynamic_level_bytes=false;"
      "inplace_update_support=false;"
      "compaction_style=kCompactionStyleFIFO;"
      "compaction_pri=kMinOverlappingRatio;"
      "hard_pending_compaction_bytes_limit=0;"
      "disable_auto_compactions=false;"
      "report_bg_io_stats=true;"
      "ttl=60;"
      "periodic_compaction_seconds=3600;"
      "sample_for_compression=0;"
      "compaction_options_fifo={max_table_files_size=3;allow_"
      "compaction=false;};",
      new_options));

  ASSERT_EQ(unset_bytes_base,
            NumUnsetBytes(new_options_ptr, sizeof(ColumnFamilyOptions),
                          kColumnFamilyOptionsBlacklist));

  options->~ColumnFamilyOptions();
  new_options->~ColumnFamilyOptions();

  delete[] options_ptr;
  delete[] new_options_ptr;
}
#endif  // !__clang__
#endif  // OS_LINUX || OS_WIN
#endif  // !ROCKSDB_LITE

}  // namespace rocksdb

int main(int argc, char** argv) {
  ::testing::InitGoogleTest(&argc, argv);
#ifdef GFLAGS
  ParseCommandLineFlags(&argc, &argv, true);
#endif  // GFLAGS
  return RUN_ALL_TESTS();
}<|MERGE_RESOLUTION|>--- conflicted
+++ resolved
@@ -399,12 +399,9 @@
   options->purge_redundant_kvs_while_flush = false;
   options->max_mem_compaction_level = 0;
   options->compaction_filter = nullptr;
-<<<<<<< HEAD
   options->flush_change_path_id_rate = 0.95;
   options->compaction_change_path_id_rate = 0.9;
-=======
   options->sst_partitioner_factory = nullptr;
->>>>>>> 0689ab41
 
   char* new_options_ptr = new char[sizeof(ColumnFamilyOptions)];
   ColumnFamilyOptions* new_options =
