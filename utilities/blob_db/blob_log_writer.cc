--- conflicted
+++ resolved
@@ -13,10 +13,7 @@
 #include "rocksdb/env.h"
 #include "util/coding.h"
 #include "util/file_reader_writer.h"
-<<<<<<< HEAD
-=======
 #include "util/stop_watch.h"
->>>>>>> dbd8fa09
 #include "utilities/blob_db/blob_log_format.h"
 
 namespace rocksdb {
@@ -132,11 +129,8 @@
   *blob_offset = *key_offset + key.size();
   block_offset_ = *blob_offset + val.size();
   last_elem_type_ = kEtRecord;
-<<<<<<< HEAD
-=======
   RecordTick(statistics_, BLOB_DB_BLOB_FILE_BYTES_WRITTEN,
              BlobLogRecord::kHeaderSize + key.size() + val.size());
->>>>>>> dbd8fa09
   return s;
 }
 
