//  Copyright (c) 2011-present, Facebook, Inc.  All rights reserved.
//  This source code is licensed under both the GPLv2 (found in the
//  COPYING file in the root directory) and Apache 2.0 License
//  (found in the LICENSE.Apache file in the root directory).
//
#ifndef ROCKSDB_LITE

#ifndef __STDC_FORMAT_MACROS
#define __STDC_FORMAT_MACROS
#endif

#include "utilities/blob_db/blob_db.h"

#include <inttypes.h>
<<<<<<< HEAD

#include "db/write_batch_internal.h"
#include "monitoring/instrumented_mutex.h"
#include "options/cf_options.h"
#include "rocksdb/compaction_filter.h"
#include "rocksdb/convenience.h"
#include "rocksdb/env.h"
#include "rocksdb/iterator.h"
#include "rocksdb/utilities/stackable_db.h"
#include "table/block.h"
#include "table/block_based_table_builder.h"
#include "table/block_builder.h"
#include "util/file_reader_writer.h"
#include "util/filename.h"
#include "utilities/blob_db/blob_compaction_filter.h"
=======
>>>>>>> dbd8fa09
#include "utilities/blob_db/blob_db_impl.h"

namespace rocksdb {
namespace blob_db {
<<<<<<< HEAD
port::Mutex listener_mutex;
typedef std::shared_ptr<BlobDBFlushBeginListener> FlushBeginListener_t;
typedef std::shared_ptr<BlobReconcileWalFilter> ReconcileWalFilter_t;
typedef std::shared_ptr<EvictAllVersionsCompactionListener>
    CompactionListener_t;

// to ensure the lifetime of the listeners
std::vector<std::shared_ptr<EventListener>> all_blobdb_listeners;
std::vector<ReconcileWalFilter_t> all_wal_filters;

Status BlobDB::OpenAndLoad(const Options& options,
                           const BlobDBOptions& bdb_options,
                           const std::string& dbname, BlobDB** blob_db,
                           Options* changed_options) {
  if (options.compaction_filter != nullptr ||
      options.compaction_filter_factory != nullptr) {
    return Status::NotSupported("Blob DB doesn't support compaction filter.");
  }

  *changed_options = options;
  *blob_db = nullptr;

  FlushBeginListener_t fblistener =
      std::make_shared<BlobDBFlushBeginListener>();
  ReconcileWalFilter_t rw_filter = std::make_shared<BlobReconcileWalFilter>();
  CompactionListener_t ce_listener =
      std::make_shared<EvictAllVersionsCompactionListener>();

  {
    MutexLock l(&listener_mutex);
    all_blobdb_listeners.push_back(fblistener);
    if (bdb_options.enable_garbage_collection) {
      all_blobdb_listeners.push_back(ce_listener);
    }
    all_wal_filters.push_back(rw_filter);
  }

  changed_options->compaction_filter_factory.reset(
      new BlobIndexCompactionFilterFactory(options.env));
  changed_options->listeners.emplace_back(fblistener);
  if (bdb_options.enable_garbage_collection) {
    changed_options->listeners.emplace_back(ce_listener);
  }
  changed_options->wal_filter = rw_filter.get();

  DBOptions db_options(*changed_options);

  // we need to open blob db first so that recovery can happen
  BlobDBImpl* bdb = new BlobDBImpl(dbname, bdb_options, db_options);

  fblistener->SetImplPtr(bdb);
  if (bdb_options.enable_garbage_collection) {
    ce_listener->SetImplPtr(bdb);
  }
  rw_filter->SetImplPtr(bdb);

  Status s = bdb->OpenPhase1();
  if (!s.ok()) return s;

  *blob_db = bdb;
  return s;
}
=======
>>>>>>> dbd8fa09

Status BlobDB::Open(const Options& options, const BlobDBOptions& bdb_options,
                    const std::string& dbname, BlobDB** blob_db) {
  *blob_db = nullptr;
  DBOptions db_options(options);
  ColumnFamilyOptions cf_options(options);
  std::vector<ColumnFamilyDescriptor> column_families;
  column_families.push_back(
      ColumnFamilyDescriptor(kDefaultColumnFamilyName, cf_options));
  std::vector<ColumnFamilyHandle*> handles;
  Status s = BlobDB::Open(db_options, bdb_options, dbname, column_families,
                          &handles, blob_db);
  if (s.ok()) {
    assert(handles.size() == 1);
    // i can delete the handle since DBImpl is always holding a reference to
    // default column family
    delete handles[0];
  }
  return s;
}

Status BlobDB::Open(const DBOptions& db_options,
                    const BlobDBOptions& bdb_options, const std::string& dbname,
                    const std::vector<ColumnFamilyDescriptor>& column_families,
<<<<<<< HEAD
                    std::vector<ColumnFamilyHandle*>* handles, BlobDB** blob_db,
                    bool no_base_db) {
=======
                    std::vector<ColumnFamilyHandle*>* handles,
                    BlobDB** blob_db) {
>>>>>>> dbd8fa09
  if (column_families.size() != 1 ||
      column_families[0].name != kDefaultColumnFamilyName) {
    return Status::NotSupported(
        "Blob DB doesn't support non-default column family.");
<<<<<<< HEAD
  }
  *blob_db = nullptr;
  Status s;

  DBOptions db_options(db_options_input);
  if (db_options.info_log == nullptr) {
    s = CreateLoggerFromOptions(dbname, db_options, &db_options.info_log);
    if (!s.ok()) {
      return s;
    }
  }

  FlushBeginListener_t fblistener =
      std::make_shared<BlobDBFlushBeginListener>();
  CompactionListener_t ce_listener =
      std::make_shared<EvictAllVersionsCompactionListener>();
  ReconcileWalFilter_t rw_filter = std::make_shared<BlobReconcileWalFilter>();

  db_options.listeners.emplace_back(fblistener);
  if (bdb_options.enable_garbage_collection) {
    db_options.listeners.emplace_back(ce_listener);
  }
  db_options.wal_filter = rw_filter.get();

  {
    MutexLock l(&listener_mutex);
    all_blobdb_listeners.push_back(fblistener);
    if (bdb_options.enable_garbage_collection) {
      all_blobdb_listeners.push_back(ce_listener);
    }
    all_wal_filters.push_back(rw_filter);
  }

  ColumnFamilyOptions cf_options(column_families[0].options);
  if (cf_options.compaction_filter != nullptr ||
      cf_options.compaction_filter_factory != nullptr) {
    return Status::NotSupported("Blob DB doesn't support compaction filter.");
  }
  cf_options.compaction_filter_factory.reset(
      new BlobIndexCompactionFilterFactory(db_options.env));
  ColumnFamilyDescriptor cf_descriptor(kDefaultColumnFamilyName, cf_options);

  // we need to open blob db first so that recovery can happen
  BlobDBImpl* bdb = new BlobDBImpl(dbname, bdb_options, db_options);
  fblistener->SetImplPtr(bdb);
  if (bdb_options.enable_garbage_collection) {
    ce_listener->SetImplPtr(bdb);
  }
  rw_filter->SetImplPtr(bdb);

  s = bdb->OpenPhase1();
  if (!s.ok()) {
    delete bdb;
    return s;
  }

  if (no_base_db) {
    *blob_db = bdb;
    return s;
  }

  DB* db = nullptr;
  s = DB::Open(db_options, dbname, {cf_descriptor}, handles, &db);
  if (!s.ok()) {
    delete bdb;
    return s;
  }

  // set the implementation pointer
  s = bdb->LinkToBaseDB(db);
  if (!s.ok()) {
    delete bdb;
    bdb = nullptr;
=======
  }

  BlobDBImpl* blob_db_impl = new BlobDBImpl(dbname, bdb_options, db_options,
                                            column_families[0].options);
  Status s = blob_db_impl->Open(handles);
  if (s.ok()) {
    *blob_db = static_cast<BlobDB*>(blob_db_impl);
  } else {
    delete blob_db_impl;
    *blob_db = nullptr;
>>>>>>> dbd8fa09
  }
  return s;
}

BlobDB::BlobDB() : StackableDB(nullptr) {}

void BlobDBOptions::Dump(Logger* log) const {
  ROCKS_LOG_HEADER(log, "                 blob_db_options.blob_dir: %s",
                   blob_dir.c_str());
  ROCKS_LOG_HEADER(log, "            blob_db_options.path_relative: %d",
                   path_relative);
  ROCKS_LOG_HEADER(log, "                  blob_db_options.is_fifo: %d",
                   is_fifo);
  ROCKS_LOG_HEADER(log, "            blob_db_options.blob_dir_size: %" PRIu64,
                   blob_dir_size);
  ROCKS_LOG_HEADER(log, "           blob_db_options.ttl_range_secs: %" PRIu32,
                   ttl_range_secs);
  ROCKS_LOG_HEADER(log, "           blob_db_options.bytes_per_sync: %" PRIu64,
                   bytes_per_sync);
  ROCKS_LOG_HEADER(log, "           blob_db_options.blob_file_size: %" PRIu64,
                   blob_file_size);
  ROCKS_LOG_HEADER(log, "            blob_db_options.ttl_extractor: %p",
                   ttl_extractor.get());
  ROCKS_LOG_HEADER(log, "              blob_db_options.compression: %d",
                   static_cast<int>(compression));
  ROCKS_LOG_HEADER(log, "blob_db_options.enable_garbage_collection: %d",
                   enable_garbage_collection);
  ROCKS_LOG_HEADER(log, " blob_db_options.disable_background_tasks: %d",
                   disable_background_tasks);
}

}  // namespace blob_db
}  // namespace rocksdb
#endif<|MERGE_RESOLUTION|>--- conflicted
+++ resolved
@@ -12,93 +12,10 @@
 #include "utilities/blob_db/blob_db.h"
 
 #include <inttypes.h>
-<<<<<<< HEAD
-
-#include "db/write_batch_internal.h"
-#include "monitoring/instrumented_mutex.h"
-#include "options/cf_options.h"
-#include "rocksdb/compaction_filter.h"
-#include "rocksdb/convenience.h"
-#include "rocksdb/env.h"
-#include "rocksdb/iterator.h"
-#include "rocksdb/utilities/stackable_db.h"
-#include "table/block.h"
-#include "table/block_based_table_builder.h"
-#include "table/block_builder.h"
-#include "util/file_reader_writer.h"
-#include "util/filename.h"
-#include "utilities/blob_db/blob_compaction_filter.h"
-=======
->>>>>>> dbd8fa09
 #include "utilities/blob_db/blob_db_impl.h"
 
 namespace rocksdb {
 namespace blob_db {
-<<<<<<< HEAD
-port::Mutex listener_mutex;
-typedef std::shared_ptr<BlobDBFlushBeginListener> FlushBeginListener_t;
-typedef std::shared_ptr<BlobReconcileWalFilter> ReconcileWalFilter_t;
-typedef std::shared_ptr<EvictAllVersionsCompactionListener>
-    CompactionListener_t;
-
-// to ensure the lifetime of the listeners
-std::vector<std::shared_ptr<EventListener>> all_blobdb_listeners;
-std::vector<ReconcileWalFilter_t> all_wal_filters;
-
-Status BlobDB::OpenAndLoad(const Options& options,
-                           const BlobDBOptions& bdb_options,
-                           const std::string& dbname, BlobDB** blob_db,
-                           Options* changed_options) {
-  if (options.compaction_filter != nullptr ||
-      options.compaction_filter_factory != nullptr) {
-    return Status::NotSupported("Blob DB doesn't support compaction filter.");
-  }
-
-  *changed_options = options;
-  *blob_db = nullptr;
-
-  FlushBeginListener_t fblistener =
-      std::make_shared<BlobDBFlushBeginListener>();
-  ReconcileWalFilter_t rw_filter = std::make_shared<BlobReconcileWalFilter>();
-  CompactionListener_t ce_listener =
-      std::make_shared<EvictAllVersionsCompactionListener>();
-
-  {
-    MutexLock l(&listener_mutex);
-    all_blobdb_listeners.push_back(fblistener);
-    if (bdb_options.enable_garbage_collection) {
-      all_blobdb_listeners.push_back(ce_listener);
-    }
-    all_wal_filters.push_back(rw_filter);
-  }
-
-  changed_options->compaction_filter_factory.reset(
-      new BlobIndexCompactionFilterFactory(options.env));
-  changed_options->listeners.emplace_back(fblistener);
-  if (bdb_options.enable_garbage_collection) {
-    changed_options->listeners.emplace_back(ce_listener);
-  }
-  changed_options->wal_filter = rw_filter.get();
-
-  DBOptions db_options(*changed_options);
-
-  // we need to open blob db first so that recovery can happen
-  BlobDBImpl* bdb = new BlobDBImpl(dbname, bdb_options, db_options);
-
-  fblistener->SetImplPtr(bdb);
-  if (bdb_options.enable_garbage_collection) {
-    ce_listener->SetImplPtr(bdb);
-  }
-  rw_filter->SetImplPtr(bdb);
-
-  Status s = bdb->OpenPhase1();
-  if (!s.ok()) return s;
-
-  *blob_db = bdb;
-  return s;
-}
-=======
->>>>>>> dbd8fa09
 
 Status BlobDB::Open(const Options& options, const BlobDBOptions& bdb_options,
                     const std::string& dbname, BlobDB** blob_db) {
@@ -123,92 +40,12 @@
 Status BlobDB::Open(const DBOptions& db_options,
                     const BlobDBOptions& bdb_options, const std::string& dbname,
                     const std::vector<ColumnFamilyDescriptor>& column_families,
-<<<<<<< HEAD
-                    std::vector<ColumnFamilyHandle*>* handles, BlobDB** blob_db,
-                    bool no_base_db) {
-=======
                     std::vector<ColumnFamilyHandle*>* handles,
                     BlobDB** blob_db) {
->>>>>>> dbd8fa09
   if (column_families.size() != 1 ||
       column_families[0].name != kDefaultColumnFamilyName) {
     return Status::NotSupported(
         "Blob DB doesn't support non-default column family.");
-<<<<<<< HEAD
-  }
-  *blob_db = nullptr;
-  Status s;
-
-  DBOptions db_options(db_options_input);
-  if (db_options.info_log == nullptr) {
-    s = CreateLoggerFromOptions(dbname, db_options, &db_options.info_log);
-    if (!s.ok()) {
-      return s;
-    }
-  }
-
-  FlushBeginListener_t fblistener =
-      std::make_shared<BlobDBFlushBeginListener>();
-  CompactionListener_t ce_listener =
-      std::make_shared<EvictAllVersionsCompactionListener>();
-  ReconcileWalFilter_t rw_filter = std::make_shared<BlobReconcileWalFilter>();
-
-  db_options.listeners.emplace_back(fblistener);
-  if (bdb_options.enable_garbage_collection) {
-    db_options.listeners.emplace_back(ce_listener);
-  }
-  db_options.wal_filter = rw_filter.get();
-
-  {
-    MutexLock l(&listener_mutex);
-    all_blobdb_listeners.push_back(fblistener);
-    if (bdb_options.enable_garbage_collection) {
-      all_blobdb_listeners.push_back(ce_listener);
-    }
-    all_wal_filters.push_back(rw_filter);
-  }
-
-  ColumnFamilyOptions cf_options(column_families[0].options);
-  if (cf_options.compaction_filter != nullptr ||
-      cf_options.compaction_filter_factory != nullptr) {
-    return Status::NotSupported("Blob DB doesn't support compaction filter.");
-  }
-  cf_options.compaction_filter_factory.reset(
-      new BlobIndexCompactionFilterFactory(db_options.env));
-  ColumnFamilyDescriptor cf_descriptor(kDefaultColumnFamilyName, cf_options);
-
-  // we need to open blob db first so that recovery can happen
-  BlobDBImpl* bdb = new BlobDBImpl(dbname, bdb_options, db_options);
-  fblistener->SetImplPtr(bdb);
-  if (bdb_options.enable_garbage_collection) {
-    ce_listener->SetImplPtr(bdb);
-  }
-  rw_filter->SetImplPtr(bdb);
-
-  s = bdb->OpenPhase1();
-  if (!s.ok()) {
-    delete bdb;
-    return s;
-  }
-
-  if (no_base_db) {
-    *blob_db = bdb;
-    return s;
-  }
-
-  DB* db = nullptr;
-  s = DB::Open(db_options, dbname, {cf_descriptor}, handles, &db);
-  if (!s.ok()) {
-    delete bdb;
-    return s;
-  }
-
-  // set the implementation pointer
-  s = bdb->LinkToBaseDB(db);
-  if (!s.ok()) {
-    delete bdb;
-    bdb = nullptr;
-=======
   }
 
   BlobDBImpl* blob_db_impl = new BlobDBImpl(dbname, bdb_options, db_options,
@@ -219,7 +56,6 @@
   } else {
     delete blob_db_impl;
     *blob_db = nullptr;
->>>>>>> dbd8fa09
   }
   return s;
 }
