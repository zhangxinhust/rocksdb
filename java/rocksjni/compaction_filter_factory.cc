//  Copyright (c) 2011-present, Facebook, Inc.  All rights reserved.
//  This source code is licensed under both the GPLv2 (found in the
//  COPYING file in the root directory) and Apache 2.0 License
//  (found in the LICENSE.Apache file in the root directory).
//
// This file implements the "bridge" between Java and C++ for
// rocksdb::CompactionFilterFactory.

#include <jni.h>
#include <memory>

#include "include/org_rocksdb_AbstractCompactionFilterFactory.h"
#include "rocksjni/compaction_filter_factory_jnicallback.h"

/*
 * Class:     org_rocksdb_AbstractCompactionFilterFactory
 * Method:    createNewCompactionFilterFactory0
 * Signature: ()J
 */
jlong Java_org_rocksdb_AbstractCompactionFilterFactory_createNewCompactionFilterFactory0(
    JNIEnv* env, jobject jobj) {
  auto* cff = new rocksdb::CompactionFilterFactoryJniCallback(env, jobj);
  auto* ptr_sptr_cff =
      new std::shared_ptr<rocksdb::CompactionFilterFactoryJniCallback>(cff);
  return reinterpret_cast<jlong>(ptr_sptr_cff);
}

/*
 * Class:     org_rocksdb_AbstractCompactionFilterFactory
 * Method:    disposeInternal
 * Signature: (J)V
 */
void Java_org_rocksdb_AbstractCompactionFilterFactory_disposeInternal(
    JNIEnv* /*env*/, jobject /*jobj*/, jlong jhandle) {
  auto* ptr_sptr_cff = reinterpret_cast<
      std::shared_ptr<rocksdb::CompactionFilterFactoryJniCallback>*>(jhandle);
  delete ptr_sptr_cff;
<<<<<<< HEAD
// @lint-ignore TXT4 T25377293 Grandfathered in
=======
  // @lint-ignore TXT4 T25377293 Grandfathered in
>>>>>>> f438b98e
}<|MERGE_RESOLUTION|>--- conflicted
+++ resolved
@@ -35,9 +35,5 @@
   auto* ptr_sptr_cff = reinterpret_cast<
       std::shared_ptr<rocksdb::CompactionFilterFactoryJniCallback>*>(jhandle);
   delete ptr_sptr_cff;
-<<<<<<< HEAD
-// @lint-ignore TXT4 T25377293 Grandfathered in
-=======
   // @lint-ignore TXT4 T25377293 Grandfathered in
->>>>>>> f438b98e
 }